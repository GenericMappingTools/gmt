-----------------------------------------------------------------------------------------
	$Id$
-----------------------------------------------------------------------------------------

<<<<<<< HEAD
=======
2011-12-14	remko
	* PSL_prologue.ps:	Introduced /PSL_transp to deal with transparency, supported
				both by Adobe Illustrator and ghostscript.
	* pslib.c, gmt_plot.c:	==="===
	* psldemo.c:		Added transparency example

2011-12-03	pwessel
	* gmtmath.c:		Did not ceck that -Tmin/max has min >= max.
	
>>>>>>> 437cdf15
2011-12-03	pwessel
	* mgd77/mgd77track.c:	Did not set GMT's time system to Unix before dealing
				with dates.  Now done centrally by MGD77_Init.

2011-12-02	pwessel
	* project.c:		Fixed trouble with -G; this also fixes test cases.
				Added -Ginc[/colat][+] so if + is appended we get a
				segment header with information about the pole for the circle.
				Clarified that it is colatitude and not latitude we append.
				Furthermore, for -G<inc> -bo we failed to write any output;
				this was an old bug also affecting GMT 4.
	* gmt_plot.c:		The mysterious trim_label function was called for both axes
				even if only one had 2 levels of annotations.  Now check per
				axes and document the function better.  This fixes the hovmuller test.

2011-12-01	remko
	* meca/pscoupe.c:	Added -Q option to suppress mechanism files
				Incorporated distaz.c and submeca.c as they were unique to pscoupe.
				Properly mention -a<size>/<P_symbol><T_symbol>
				Properly set default pen for all elements to the one set by -W.
	* meca/psmeca.c:	Let -e<fill> and -g<fill> default to -E<fill> and -G<fill>.
				Set default size of T_symbol and P_symbol to 6p (not inch or cm)
	* meca/pscoupe.c:	==="===
	* meca/*.c:		Numerous bug fixes

2011-11-30	pwessel
	* gmt_support.c:	GMT_getfill got confused when a Windows path C:\etc was
				given as an pattern file (mixed up with :F and :B mechanism).
	* gmt_init.c:		Parsing of -B5+gp<dpi>/<dospath> suffered the same fate.

2011-11-29	pwessel
	* pslegend.c:		Fixed so we can mix filled and non-filled symbols.

2011-11-28	pwessel
	* gmt_plot.c:		Extended the custom axis annotation to any map projection.

<<<<<<< HEAD
2011-11-28	pwessel
	* gmt_plot.c:		Extended the custom axis annotation to any map projection.

=======
>>>>>>> 437cdf15
2011-11-28	remko
	* meca/*.c:		Reading fontsizes better.

2011-11-27	pwessel
	* gmt_plot.c:		Extended the custom axis annotation to amy map projection.

2011-11-27	remko
	* meca/*.txt:		Numerous improvements and error fixes.
	* meca/utilmeca.c:	Fixed superfluous and missing outlines in various routines.
	* meca/psvelo.c:	Properly set default pen.
	* meca/psmeca.c:	Fixed error in plotting event titles above. Properly set
				default pen for all elements to the one set by -W.
	* test/meca/*.sh:	Many minor improvements.

2011-11-22	pwessel
	* meca/utilmeca.c:	Use PSL_setfill and not PSL_setcolor to change fills
	* test/meca/meca_4.sh:	Need -B0 to just draw axes.
	* grdinfo.c:		Now report if grid is Geographic or Cartesian as part of registration message.

2011-11-21	pwessel
	* grdview.c:		Also, when nodes are adjusted by small to avoid matching a
				contour value exactly (during contouring), the same adjustment
				must be made later when those nodes are used to determine how
				to stitch together polygons for fill.

2011-11-19	jluis
	* mgd77/mgd77.c:	Fix memory allocation bug in MGD77_Read_Header_Sequence() where 
				it was reading MGD77_RECORD_LENGTH records into a shorter 
				MGD77_HEADER_LENGTH longer variable.

2011-11-18	pwessel
	* *.c:			Make sure that incrementally allocated memory for structures
				that contain pointers is initialized to NULL before use.
	* grdview.c:		The contouring could suffer from the same round-off issues that
				affected grdcontour (and fixed back in 2004).  Now same fix is
				applied in grdview.  Also set -S to 0 as stated in man page;
				this matches default in grdcontour as well.

2011-11-17	pwessel
	* grdlandmask.c:	Now recognizes a global grid when nx*dx == 360 also.
	* nearneighbor.c:	--"--
	* grdcut.c:		--"--
	* grdfilter.c:		--"--
	* grdinfo.c:		--"--
	* grdimage.c:		--"--
	* misc/dimfilter.c:	--"--

2011-11-15	pwessel
	* gmt_unique.h:		Updated with the new common options.
	* gmt_init.c:		No longer accept lower case -x -y as in GMT 4 (inadvertently).

2011-11-13	pwessel
	* gmt_grdio.c:		Need to reset zmin/zmax when region was temporarily expanded to
				include data boundary rows/cols.
	* grdinfo.c:		Modifier -Ts<dz> returns a symmetrical range about zero.
	* grdpaste.c:		Had trouble shuffling longitudes correctly for geographic grids.
	* *.c:			Improved freeing of allocated memory as reported under --enable-devdebug
			
2011-11-12	pwessel
	* gmtmercmap.c:		New example of API use: Create a shaded-relief Mercator map using
				Etopo 1|2|5m global relief, with optional color bar.  Option -D
				makes no map but writes equivalent Bourne shell or cshell script.

	* gmt_support.c:	Resampling of CPTs did not initialize the i_dz variables, resulting
				in discontinuous colors for continuous color maps.

2011-11-11	remko
	* pslib.c:		Fixed error in PSL_message (wrong verbosity handling)

2011-11-11	pwessel
	* gmtapi_util.c:	Introduce GMT_Retrieve_Data to return a pointer to a container
				that was allocated when a memory location was registered as the
				output.  Reduced GMT_Begin_IO to only apply to rec-by-rec i/o,
				hence we could remove the mode variable.  GMT_Register_IO now
				expects the pointer to the resource, not the pointer address.

2011-11-09	pwessel
	* gmtapi_util.c:	Let GMT_Get_Record's third argument (*n_fields) only return
				the number of fields if it is not NULL.

2011-11-08	pwessel
	* *.c:			All modules using GMT_Get_Data are now checking for a NULL
				return, and only then checking status.  This minimizes the
				number of checks during the processing of a data set.

2011-11-05	pwessel
	* gmtapi_util.c:	Added GMT_Write_Data and GMT_Read_Data which deals with
				files/streams, and GMT_Get_Data, GMT_Put_Data now work
				explicitly with registered object IDs.
				Test all return codes from API and give proper errors.
2011-10-29	pwessel
	* gmtapi_parse.c:	API finalized.  Simplified by let all functions that
				produce objects (Make, Find, Append) return a pointer to those objects.

2011-10-28	pwessel
	* gmtapi_util.c:	API finalized.  Simplified by eliminating unneeded arguments
				to GMT_Create_Data, GMT_Register_IO, and let all functions that
				produce objects (Create, Get) return a pointer to those objects.
	* grdpaste.c:		Must change both the grid pad and the default pad in this application.

2011-10-17	pwessel
	* gmtapi*.[ch]:		API modified to eliminate any void ** references or variables.
				API abstraction-layer functions now take void * instead and no
				casting to void * takes place, letting the compiler know what is
				going on.  Memory alloc/free macros changed similarly.
	* surface.c:		The -Lu<upperfile> instead applied the -Ll<lowerfile>.

2011-10-16	pwessel
	* triangulate.c:	Added -S to write triangle polygons and -Z to control use
				of z-column.

2011-10-16	remko
	* gmt_init.c:		Do not write "empty" .gmtcommands

2011-10-14	pwessel
	* test/meca:		Added new meca_5.sh test from Vala Hjorleifsdottir

2011-10-11	fwobbe
	* gmt2kml.c:		Fixed an array that was accessed past its end

2011-10-10	remko
	* xyz2grd.c:		Implemented -Am (mean, default) and -Ar (rms)

2011-10-10	pwessel
	* gmt_io.c:		Crashed if a segment header was followed by a comment record.

2011-10-05	fwobbe
	* gmt_init.c, gmt_esri_io.c, spotter/originator.c, gmt_support.c:
				Fixed bugs, uninitialized values and wrong casts.

2011-10-05	jluis
	* grdpaste.c:		Now works also with pixel registered grids with both cases of
				an actual repeated row or column (one ell overlap) or when both
				-R share a common edge. Added two tests under test/grdpaste
				to test this new features.

2011-10-01	remko
	* xyz2grd.c:		Only request 2 columns when using -An.

2011-09-30	fwobbe
	* common_options.txt:	Added missing '[' in GMT_i_OPT.
	* gmt_init.c:		Code cleanup. Fixed issue with content aware src
			  	editors. Moved definitions to top. Fixed GMT_MSG_FATAL report and
				verbosity level during init.

2011-09-27	remko
	* gmt_colors.h:		Missing () in GMT_s255 macro caused possibly wrong results.
	* gmt2kml.c:		Color indices had int() instead of rint().
	* test/psxy/gaps.sh:	Make reference gaps.nc in advance.
	* test/x2sys/x2sys_5.sh:Reduce decimals to 2 to avoid rounding differences.

2011-09-23	fwobbe
	* gmtswitch:		Allow comments in ~/.gmtversions
	* configure.ac, gmt_version.h.in, gmt_version.c, GNUmakefile:	Set
				svnversion in configure.ac. Fallback solution if tree
				was exported from svn and does not contain metadata.

2011-09-23	jluis
	* pslib.c:		PSL_free_nonmacro was actually not freeing any memory.

2011-09-23	pwessel
	* gmt_init.c:		Fixed memory leaks pointed out by Florian Wobbe.

2011-09-23	remko
	* project.c(oblique_setup):	Return clat,clon in only when !c_given.

2011-09-23	fwobbe
	* pslib.c, gmt_plot.c, grdimage.c:	Fixed a memory leak in GMT_export2proj4

2011-09-23	jluis
	* grd2xyz.c:		Make -S option work in GMT_COMPAT mode.

2011-09-22	remko
	* psclip.c, pscoast.c, grdcontour.c:	Changed order GMT_plotcanvas and
				GMT_plane_perspective.
	* gmt_plot.c:		Added a new way to determine the edges of a plot when circular.

2011-09-21	pwessel
	* pstext.txt:		Removed old -S from examples

2011-09-21	fwobbe
	* filter1d.c:		Fixed a bug that caused incomplete output of successive
				segments. Cleaned up code (use prefix operator). Removed
				expensive while constructs to speed up large start/stop
				times in -T
	* gmtconvert.c:		Prevent memory access violation in GMT_report
	* pswiggle.txt:		Removed old option -N from synopsis

2011-09-21	remko
	* common_options.txt:	Added missing -Xf, -Yf
	* pscoast.c:		Set default fill colour to same as set by -B+g
	* test/pscoast/{placement,pseudo}.sh:	New tests by Ken McLean

2011-09-20	pwessel
	* meca:			Added missing -A to the synopsis of psvelo.c

2011-09-20	fwobbe
	* {dbase,gshhs,imgsrc,meca,mgd77,potential,segyprogs,sph,spotter,x2sys,}Makefile:
				Add rm -rf *.dSym to clean targets. Do not generate dSYM
				files in bindir and libdir: dsymutil cannot create symbol
				files without object file present (CC invoked without -c).
	* gmt_gdalwrite.c:	Avoid tiling small GTiffs

2011-09-18	remko
	* grdimage.c:		Avoid segfault when not reading grid through GDAL.
				(Thanks, Florian)

2011-09-15	remko
	* gmt_init.c:		Produce error report when non-common option found by
				GMT_default_error.
	* *_func.c:		Renamed to *.c

2011-09-15	pwessel
	* *.c:			Change module interface to one flavor:
				GMT_module (API, mode, args) to avoid having separate
				GMT_module and GMT_module_cmd wrappers.  This eliminates
				the need for the gmt_module.c and gmt_<suppl>.c files.

2011-09-12	remko
	* configure.ac:		Do not unnecessarily overrule CFLAGS.

2011-09-08	remko
	* ps2raster_func.c:	Add -TE option to include /PageSize in EPS.

2011-08-30	jluis
	* gmt_plot.h:		More Voodoo. If the "char string[GMT_TEXT_LEN64];" 
				is not the first member in the GMT_SYMBOL struct than 
				psxy -Sl<size>/Text will have corrupt 'Text'in non-debug 
				binaries compiled with VS2010. 

2011-08-29	remko
	* gmt_init.c gmt_error.h:	Let GMT_report product return value of 1.
	* configure.ac:		When --includedir is specified, do not automatically add /gmt.

2011-08-28	pwessel
	* pstext_func.c:	Stated one needed to use psclip -Ct but it was -Cs
	* psclip.txt:		Fixed old -C syntax in synopsis.
	* gmt_io.c:		The GMT_not_numeric function failed to consider the
				trailing units, e.g., -0.2c.  This tripped up gmtset.

2011-08-27	pwessel
	* gmtselect_func.c:	Did not return to read after finding a table header
	* gmt_support.c:	Reduced the verbosity level of contouring -Gd messages
				to require -V3 as it is too detailed and repetitive for -V2.

-----------------------------------------------------------------------------------------
2011-08-26	pwessel
	GMT 5.0.0b finalized and released.
-----------------------------------------------------------------------------------------

2011-08-26	remko
	* pslib.c:		Made PSL_comment and PSL_command functions instead of macros
				for all platforms
	* gmt_init.c:		Made GMT_message and GMT_report functions instead of macros
				for all platforms

2011-08-25	remko
	* configure.ac:		Fixed bug in finding pkg-config

2011-08-25	pwessel
	* grdtrack_func.c:	Added -N to NOT skip points outside grid domain.

2011-08-24	jluis
	* gmtapi_util.c:	A bit of voodoo programming to make vanish some tests crash on Windows

2011-08-24	pwessel, remko
	* gmtswitch:		Added man page in src, and script moved to src.

2011-08-24	remko
	* gmt_version.c:	Introduced new function GMT_version() to generate version number.
	* *_tests.sh:		Now using graphicsmagick instead of imagemagick for compare.
	
2011-08-23	pwessel
	* guru/install_gmt.sh:	Now offers option to set PCRE libs or disable.
	* gmt_init.c:		New parameter GMT_TRIANGULATE which selects the triangulation
				algorithm to use (Watson or Shewchuk). The latter is only
				available if --enable-triangle was used during configuration.
				
2011-08-20	pwessel
	* psrose_func.c:	The -C with no file still looked for a file.
				do_fill was not initialized, could case black fill.
				Baseframe was not drawn when -B was set.
	* test/psrose:		Added test script for psrose

2011-08-17	jluis
	* gmtconvert_func.c:	Added (optional) PCRE support on Windows.
	* gmtinstall.bat:			" "

2011-08-11	pwessel
	* gmtmath_func.c:	The EXCH should just swap data set pointers.
	* grdblend_func.c:	Pass -R to grdsample/grdreformat to only deal with smallest region.
	* mapproject_func.c:	Using just -Gc on Cartesian data now leaves coordinates alone.

2011-08-11	remko
	* gmtconvert_func.c, configure.ac:	Added PCRE (regular expression) support.
				Thanks to Florian Wobbe.

2011-08-02	pwessel
	* gmt_fft.c:		Started groundwork to enable FFTW, Accelerate framework,
				Sun Performance library, and FFT Pack configurations.
	* gmt.conf:		New parameter GMT_FFT which selects what FFT implementation
				to use in programs like spectrum1d and grdfft.  For now
				set to brenner [GMT4] since others are not tested.

2011-07-28	pwessel
	* gmt_support.c:	Pens like brown,- (i.e., no width) did not set the color.

2011-07-27	pwessel
	* gmt_io.c:		Ensure that comment records that are written always start with #

2011-07-27	remko
	* guru/svnclean.sh:	Renamed from cvsclean.sh and based on .svn directories
	* GNUmakefile, Makefile:	Replaced cvs traces by svn
	* pslib.c:		Use SVN revision number in psl_bulkcopy

2011-07-26	remko
	* doc/GMT_version.tex.in:	Added \GSHHSVERSION
-----------------------------------------------------------------------------------------
2011-07-24	pwessel
	Now under subversion control under repository name gmt5.  To check out a copy:
		svn checkout svn://gmtserver.soest.hawaii.edu/gmt5 or, for a "trunkless" copy:
		svn checkout svn://gmtserver.soest.hawaii.edu/gmt5/trunk gmt5
-----------------------------------------------------------------------------------------
2011-07-21	pwessel
	* project_func.c:	Fixed same bug as in GMT 4 and added test oblique.sh

2011-07-20	pwessel
	* fitcircle_func.c:	Had not implemented the fixed small circle -S<lat> solution.
				Added test example for fitcircle.

2011-07-19	pwessel
	* sph/*.[ch]:		Upgraded to be fully 64-bit compliant.
	* gmt*.c:		Make sure we don't pass ints to funcs expecting GMT_LONG.

2011-07-18	pwessel
	* gmtstitch_func.c:	Warn that segment with a single point will not connect both
				ends properly - you will need to rerun the task on the new
				sets of segments.  We now give a warning.
	* grdhisteq_func.c:	Fixed porting bugs for -D; also allow -D<file> instead of just
				writing to stdout.

2011-07-15	pwessel
	* gmt2kml_func.c:	The -C option now also applies to lines or polygons; use
				with -W-|+ to control if cpt is used for fill, outline or
				both.  If no -W then no outline for polygons.
	* gmtconvert_func.c:	Enhanced -I[tsr] to reverse tables, segments or records,
				in any combination [Default -I becomes -Ir].

2011-07-14	pwessel
	* sph/sphtriangulate_func.c:	Passed lon,lat instead of lat,lon to GMT_geo_to_cart
				which would affect the -A option only.
	* gmt_io.c:		Try to minimize size of allocations/reallocations in GMT_read_table
				by adjusting to actual segment sizes found.
-----------------------------------------------------------------------------------------
2011-07-14	pwessel
	NOTE: * GMT 4.5.7 finalized and released.
-----------------------------------------------------------------------------------------
2011-07-14	pwessel
	* pslib.c:		The @-, @+, @# would reset size to the original font size, ignoring
				any changes any @:<size>: sequence would have made.  Also, when
				@:<size>: was used the derived sizes for sub/super were not updated.

2011-07-14	remko
	* pslib.[ch]:		Made PSL_comment a function for WIN32.

2011-07-11	remko
	* website:		Updates ported from GMT4.

2011-07-07	pwessel
	* pscoast_func.c:	Added river groups A and R which equals a and r except they
				do not include the river-lake features (which are plotted
				as polygons anyway).

2011-07-06	pwessel
	* spotter/gridspotter_func.c:	Fixed porting bugs and added spotter_7.sh as test.
	* gmtvector_func.c:	Fixed several bugs and added some enhancements.  Now has
				a few test scripts in the test dir.
	
2011-07-05	jluis
	* gmt_init.c:		Add GMT_equal_double|float functions to compare floats after
				www.cygnus-software.com/papers/comparingfloats/comparingfloats.htm 
				For the time being they are only used in greenspline.

2011-07-05	pwessel
	* tests:		Added api test for images and a new kml dir with tests for
				gmt2kml and kml2gmt.  Also added tests for x2sys_binlist,
				rotconverter, and gmtspatial.

2011-07-04	pwessel
	* gmtapi_util.c:	Fixed lots of errors for the i/o involving sources and destinations
				not used by the GMT modules (e.g., memory to memory, memory to file,
				etc.)  Added api test suite for this purpose.

2011-06-28	pwessel
	* gmtstitch_func.c:	Fixed some porting bugs.  Got stitch.sh example to run.
	* sph/sphdistance_func.c:	Fixed some porting bugs.  Got all sph examples to run.

2011-06-27	pwessel
	* gmt_io.c:		If the IO_SEGMENT_MARKER is given as B or N then we consider
				blank lines or NaN records as segment breaks, respectively.
				To actually use a B or N as segment marker, escape them with
				a leading backslash.

2011-06-25	jluis
	* gmtswitch.bat:	The Windows version of the *nix gmtswitch script

2011-06-23	pwessel
	* gmt_shore.c:		Now reads new GSHHS 2.2.0 format that includes feature areas
				stored as doubles.  The old int(0.1*area) would set all
				areas < 0.1 km^2 to zero [only affected gshhs supplement].
	* gshhs/gshhs_func.c:	Updated to handle GSHHS 2.2.0.  Fixed porting bugs.  Also added
				-Amin to exclude smaller polygons on output [suggested by José
				Luis García Pallero], as well as -Q to control output of river-lakes
				and -N to control which levels to get.  Octave/Matlab format can be
				natively requiested in GMT using 

2011-06-23	remko
	* gmt_init.c:		Introduced MAP_TICK_LENGTH_{PRIMARY,SECONDARY} to set major
				and minor primary and secondary ticks. Replaces MAP_TICK_LENGTH.
				Introduced MAP_TICK_PEN_{PRIMARY,SECONDARY} to replace MAP_TICK_PEN.
	* gmt_keywords.*:	---"---
	* gmt_conf.*:		---"---
				Changed map font sizes to 12p,14p,16p,24p (from 14p,16p,24p,36p).
	* *.ps:			Updated to conform to new defaults.

2011-06-22	jluis
	* s_rint.c:		(for) Windows rint function that does ieee compliant rounding like GCC

2011-06-22	remko
	* gmt_map.c:		Now, for lat/lon plots, when using e.g. -Bag, sets the automatic
				intervals the same in both directions (unless you use -Bag/ag).
				Also 'g' follows 'f', unless in consort with 'a', then follows 'a'.

2011-06-21	jluis
	* gmtinstall.bat:	It now builds also the supplements and put all dlls 
				supplements inside the main gmt.dll.

2011-06-21	pwessel
	* pslegend_func.c:	Append +r[<radius>] to -F to get a rounded rectangular border.
				Also added +i[<gap>/]<pen> for an secondary (inner) frame,
				+p<pen> to specify the pen used for main frame, and +s to
				add a shifted background shaded rectangle.
	* grdhisteq_func.c:	Fixed porting bugs and added test script.

2011-06-21	remko
	* pslib.[ch]:		Added rounded rectangle symbol PSL_RNDRECT ('R').
	* PSL_prologue.ps:	---"---
	* psxy[z]_func.c:	---"---
	* explain_symbol.txt:	New shared file for psxy[z].txt.
	* gmt_init.c:		Redesign gmt_decode_tinfo in advance of allowing empties.
	* *.c:			Removed axis items GMT_INTV_UPPER and GMT_INTV_LOWER (interval
				annotation is determined by 'type' in GMT_PLOT_AXIS_ITEM struct).
	* gmt_map.c:		Added GMT_auto_frame_interval to determine annotation, tick and
				grid interval when left blank.
	* psscale_func.c:	---"---
	* explain_-B_full.txt:	Explain new use of -Bafg.

2011-06-20	remko
	* gmt_notunix.h:	Only define PATH_SEPARATOR (as char), not also PATH_DELIM.

2011-06-19	pwessel
	* *.c:			Eliminated DIR_DELIM since '/' works for all systems.
				Added WIN32 check to turn /x/dir into x:/dir paths
	* pslegend_func.c:	Enhanced -D to allow for clever offsets away from given origin.

2011-06-18	pwessel
	* grdpaste_func.c:	Fixed porting bugs, JL added test case that now works.

2011-06-16	pwessel
	* gmt_io.c:		Like for segment header, turn on -ho when a header is read.
	* sample1d_func.c:	The spatial resampling had a porting bug.
	* greenspline_func.c:	Fixed a few porting bugs, added several tests to suite.

2011-06-14	pwessel
	* sph:			Added test suite for the sph programs.  Mostly works.

2011-06-14	jluis
	* gmt_support.c:	qsort_s (Windows) uses a mix of the ordering mess between GNU and BSD

2011-06-13	pwessel
	* gmt_support.c:	Even the order of args to the compare function in qsort_r
				is permuted between BSD and GNU... [See 2011-05-28 entry].
	* spotter:		Added spotter test examples - fixed porting bugs.
				
2011-06-13	remko
	* gmt_support.c:	Use defs GMT_{INSIDE,ONEDGE,OUTSIDE} from gmt_support.h
				instead of local defs GMT_{INSIDE,ONSIDE,OUTSIDE}_POLYGON.
				GMT_get_primary_annot moved to gmt_plot.c (made local).
	* gmtselect_func.c grdlandmask_func.c:	Use defs GMT_{INSIDE,ONEDGE,OUTSIDE} from
				gmt_support.h instead of local defs P_IS_{INSIDE,ONSIDE,OUTSIDE}.
	* gmt_io.c (gmt_prep_ogr_output):	Likely bug fix: used GMT_IS_INSIDE (2)
				instead of GMT_INSIDE (1) when determining polygon holes.
	* gmt_project.h, gmt_map.c:	Renumbered GMT_IS_{FANCY,PLAIN,INSIDE,GRAPH,ROUNDED}.
	* gmt_init.c:		No more negative annotation offsets and tick lengths.
	* gmt_plot.c:		Complete reworking of linear frame annotations.
	* pslib.h:		Back to 1200 DPI.
	* gmt_project.h, *.c:	Renamed GMT->common.map.frame.plot to GMT->common.map.frame.init
				to avoid confusion with GMT->common.map.frame.draw.
	* gmt_init.c:		Removed GMT->common.B.set (is same as GMT->common.map.frame.init).
	* pshistogram_func.c:	Bug fix: make frame appear again when auto-determining box.

2011-06-12	pwessel
	* gmt_io.c:		Do recursive directory search when the given directory
				(e.g., via GMT_DATADIR or GMT_USERDIR) ends in a slash
				[Under GMT_COMPAT we honor original scheme of appending *].
	* x2sys:		Fixed many porting errors, added x2sys test scripts based
				on Wessel [2010] publication figures, and make them pass.

2011-06-10	pwessel
	* gmt_map.c:		Clip path for van Grinten was wrong for global maps.

2011-06-09	remko
	* gmt_plot.c:		Use map_title_offset also in 3-D (instead of fixed 0.5 inch)
				Skip annotation on z-axis that coincides with z-level.

2011-06-08	pwessel
	* xgrid/xgrid_Panner.c:	Eliminate "cast to pointer from integer of different size"
				by casting the value via (ptrdiff_t) [Thanks to L. Parkes].
	* doc/examples:		Colorized and updated some older examples

2011-06-07	pwessel
	* gmt.conf:		No longer a PS_DPI setting in GMT since we use a fixed 7200.
	* -B:			Now accepts +g<fill> to paint the canvas before plotting.
				Makes psbasemap -G<fill> obsolete.

2011-06-05	pwessel
	* nearneighbor_func.c:	For global region in longitudes, cannot extend w/e limits
				as we do for Cartesian and region-limited areas.
	* gmt_init.c:		Moved the PSL_beginsession call to GMT_plotinit so that the
				any --PS_* defaults have been parsed.

2011-06-05	jluis
	* gmtmath.c:		New operator DIFF that works similar to the function with the
				same name in Matlab.

2011-06-04	pwessel
	* gmt_plot.c:		Eliminated notch in corners of linear map frames and color bars.
	* psscale_func.c:	Make triangular extension be seamless with the rest of bar outline.

2011-06-02	pwessel
	* psscale_func.c:	Enhanced -E to accept optional +n[<label>] which will
				plot a NaN-color rectangle at the start of the bar, and
				label it with <label> [NaN].

2011-06-02	pwessel
	* grdfilter_func.c:	Added rectangular filtering and automatic resampling to
				input resolution for high-pass filters.  Added impulse
				response script to test suite.

2011-06-02	remko
	* pslib.c:		Smarter version of psl_shorten_path produces more straight
				line segments.
	* test/*/orig/*.ps, doc/fig/*.ps:	Updates as result of psl_shorten_path change.
	* psxy[z]_func.c:	Corrected inadvertent scaling of angles when PROJ_LENGTH_UNIT=cm
	* grdsample_func.c:	Fixed several bugs related to wrapping of periodical grids.

2011-06-01	pwessel
	* grdedit_func.c:	The -N option did not consider replicate w/e points for
				gridline-registered grids.
	* gmt_support.c:	Added check to report if repeating east/west duplicate
				nodes in global gridline-registered grids are in fact
				not identical.
	* grdcontour_func.c:	Improving detection of closed contours that should be ticked
				and marked (via -T) when such contours cross periodic boundaries
				or are polar caps.

2011-06-01	remko
	* gmt_init.c:		Default scale in -i option should be 1, not 0.
	* pswiggle_func.c:	Added [-|=|+] to prepend to -G option to select fill for
				positive AND/or negative wiggles. Made -N option obsolete.

2011-05-31	pwessel
	* grdfilter_func.c:	Added some test/debug options under DEBUG mode.
				Convolution weights were y-transposed so gave wrong results
				at/near the poles for spherical filtering.  Also, some nodes
				were duplicated in the convolution, resulting in inconsistent
				values at the S or N pole.  Added test script.
	* grdlandmask_func.c:	Did not correctly truncate nodes for GSHHS bins with no data.

2011-05-31	remko
	* psscale_func.c:	Bring frame line back when annotation is not done with -B.
	* gmt_io.h:		Consistent naming of GMT_IO_SEG_HEADER and GMT_REC_IS_SEG_HEADER.
				Consistent naming of GMT_IO_TBL_HEADER and GMT_REC_IS_TBL_HEADER.

2011-05-30	pwessel
	* gmt_stat.c:		Added functions GMT_median_weighted and GMT_mode_weighted
				based on algorithms from blockmedian/mode.  These will be
				used in grdfilter for spherical operations.

2011-05-29	pwessel
	* grdblend_func.c:	Use different temp names to avoid non-POSIX mktemp.

2011-05-28	pwessel
	* gmt_support.c:	Due to different argument order for qsort_r in BSD vs glibc
				we needed to add wasteful $ifdefs to deal with this stupidity
				as *contour crashed under non-BSD system in qsort_r.

2011-05-26	pwessel
	* gmt_map.c:		GMT_wesn_clip needed to adjust longitudes to fit the given domain.
	* grdblend_func.c:	Must carefully set region passed to GMT_grdsample.
	* grdsample_func.c:	Must handle any +-360 offsets between header and -R for geo grids.
	* spotter/grdrotater_func.c:	Incorrectly used last segment min/max and not table min/max
				to determine rotated grid extent. Do not sample outside polygon.
	* psxy[z]_func.c:	For -Sm, if -G not set, copy color from -W since this symbol needs
				both fill and pen to work.

2011-05-25	remko
	* pslegend_func.c:	Label (L) should have default font FONT_LABEL, not FONT_TITLE.
				Default font color was not maintained in output of L or H.

2011-05-25	pwessel
	* grdblend_func.c:	Fixed read error in info file, and the phase check.
				Added blend.sh script to test suite.
				Needed better longitude test to determine overlap.
	* grdinfo_func.c:	Needed to free grid between files to reset header.
				Improved selecting correct lon-range formatting.
	* spotter/grdrotator_func.c:	Ensure output has same grid spacing.

2011-05-24	remko
	* psscale_func.c:	Overrule MAP_FRAME_AXES default; make it WESN.
				Do not double plot the frame line along the annotated axis.
				Let WESN setting on -B work properly with -A.

2011-05-24	pwessel
	* nearneighbor_func.c:	The -N1 selection did not reset the minimum sector setting to 1.
				Improved node-search using common machinery in gmt_support.c
	* grdmask_func.c:	Improved node-search using common machinery in gmt_support.c
	* psmask_func.c:	---"---
	* gmt_support.c:	Determine half-widths/heights for node search used in several modules
	* gmt_map.c:		Give -V3 warning if a radius unit turns geographic mode (-fg) on.
	* spotter/grdspotter_func.c:		Fixed porting errors.

2011-05-22	pwessel
	* *_func.c:		Made sure usage message matches the man pages.

2011-05-21	remko
	* test/grdimage/gdal:	Moved images in here to avoid deleting needle.png on "make spotless"

2011-05-20	jluis
	* gmt_notunix.h:	Remove #define HAVE_SINCOS 1 for Intel compilers because it's extremely slow.

2011-05-20	remko
	* gmt_io.c:		Fixed bug in parsing segment headers (did not allow empty argument after option).
	* gmt_math.h:		No longer include gmt_notposix.h (moved to gmt.h and pslib.c).
	* pslib.c, gmt.h:	For logical reasons, include BOTH gmt_notunix.h, then gmt_notposix.h.
	* gmt_notunix.h:	No longer define SET_IN_NOTUNIX, but simply define _GMT_NOTPOSIX_H.
	* gmt_constants.h:	Introduced constants GMT_BIGENDIAN (0/1), GMT_ENDIAN ('L'/'B').
	* pscoupe_func.c:	Numerous updates to GMT5.

2011-05-19	remko
	* pslib.c, pslib_f77.c:	Split off Fortran bindings
	* pslib.c, gmt_support.c:	Make new *_putusername routines, returning "unknown" on WIN32.
	* gmt_notposix.h:	Properly use #undef HAVE_<func>, instead of #define HAVE_<func> 0
	* *.[ch]:		Changed accordingly (needs #if defined() now)
	* *.sh:			Replaced contour label spec +s and +k by +f
	* *contour_func.c:	---"---
	* gmt_notposix.c:	Gathering of all non-POSIX replacements (from gmt_stat.c)
	* gmt_math.h:		Removed unnecessary GMT_ from GMT_<func> replacements.

2011-05-18	remko
	* *.tex:		Removed .gmt_bb_info; replaced {\it} by \emph{} and {\bf} by \textbf{}.
	* gmt_init.c:		Two routines GMT_parse_[X|Y]_option replaced by single GMT_parse_XY_option.
				-X and -Y option now support modifiers a|c|f|r, treated separately!
	* explain_-XY*.text:	---"---
	* test/psbasemap/origin.sh:	Test new -X and -Y functionality.
	* *.sh, *.bat:		Replaced -B0 with -B/ and -B0g<value> with -Bg<value>.
	* pslib.h:		Removed EPS struct.
	* pslib.c, gmt_plot.c:		PSL_beginplot now has title and font_no arguments (Fortran too) instead of eps.
	* configure.ac, website/*:	Removed --enable-eps setting.
	* gmt_defaults.h, gmt.conf.in:	Removed PS_EPS setting.
	* functions.sh, gmt_init.c:	---"---
	* gmt_keywords.txt:	Moved PS_EPS and PS_COPIES to gmt_keywords.d

2011-05-18	jluis
	* psimage_func.c:	Now is able to plot also indexed images imported via GDAL

2011-05-17	pwessel
	* grdcontour_func.c:	New contour label modifier +t|T[<file>] to save label locations to file.
	* pscontour_func.c:	---"---
	* psxy_func.c:		New quoted line label modifier +t|T[<file>] to save label locations to file.
	* psxyz_func.c:		---"---
				This feature can be used to plot contours or quoted lines in KML with
				annotation labels via gmt2kml.
	* gmt2kml_func.c:	Use -I- to turn symbol plotting off (just plot label).

2011-05-17	remko
	* pslib.*:		Changed PSL_beginplot to no longer mention "absolute" positioning,
				but use "origin" to specify the origin of the offset ('r', 'a',
				'f', 'c') for each direction.
2011-05-16	remko
	* pslib.*:		Adjusted description of PSL_beginplot argument "absolute" so it conforms
				to the actual workings (reset moved at end).
2011-05-16	pwessel
	* *.[ch]:		Clarified what is the lower-level GMT API for module development:
				Functions in gmt_prototypes.h; all expects the GMT control pointer.

2011-05-15	remko
	* gmt_nc.c:		Ignore reading of node_offset attribute. Registration is now
				based on match between actual_range attributes and coordinate arrays.

2011-05-13	pwessel
	* gmtapi_util.c:	Added a garbage collection function that is run once a module
				is finished (to free any remaining memory used by the module)
				as well as when the session finishes (remove remaining memory).

2011-05-13	remko
	* gmt_init.c, gmt_plot.c:	Moved clip level information from .gmt_bb_info to
				.gmtcommands. Also ensured proper transferral of this info between
				modules.
	* gmt_support.c (GMT_*_BC_set):	Built in cludge to allow grids with nx and/or ny = 1
	* gmtapi_utils.c, gmtapi.h:	API struct incorrectly had PSL component, which was also
				run through PSL_endsession. But PSL is actually part of GMT struct
				and should be deallocated with PSL_endsession in GMT_end.

2011-05-11	jluis
	* grdimage_func.c:	Now reads also indexed and gray scale images.
				Use white for NaN color in images written with gdalwrite. 
	* gmt_gdalwrite.c:	When known, save projection info in GeoTiff files.

2011-05-09	pwessel
	* minmax_func.c:	Now honors the column-specific formatting.
	* grdinfo_func.c:	---"---
	* grdfft_func.c:	Now -D scale is 1 by default.  Fixed porting bugs.
	* grdimage_func.c:	When image is grayscale and -Q is used then image must be
				converted to 24-bit and we set NaN color to a non-gray value.
	* psbasemap_func.c:	The -L now works for plain scales also.
	* gmt_support.c:	Only apply grid and image BCs on sides not set with extended data.

2011-05-08	pwessel
	* *.c:			All deprecated options under #ifdef GMT_COMPAT now will give
				information about the new option.

2011-05-07	pwessel
	* gmt_grdio.c:		Failed to create proper old-style v3 netcdf file if selected
				for the output in grdblend.
	* gmt_agc_io.c:		Needed char floatvalue[PARAMSIZE+1], with the 1 to hold final \0
	* grdblend_func.c:	Now supports all grid formats either directly or via reformatting.
	* gmt_*.c:		All non-public functions start with gmt_ rather than GMT_.

2011-05-05	pwessel
	* gmtconvert_func.c:	The -T was applied before reading, which reset -m.
	* mapproject_func.c:	The -L would set output types as lon/lat even for Cartesian data.

2011-05-04	pwessel
	* gmtapi_util.c:	Set BCs for all grids regardless of read-source, even if
				read-only (REF) since we don't change grid, just the pad
				which is not considered part of the data.
	* imgsrc/img2grd_func.c:	Made clear that -D, -I, -T are optional and added
				-n to change how interpolations are done.  Also allow -S
				with no scale which will infer scale from filename.
	* splitxyz_func.c:	Now working, improved -N after gmtconvert's -D.

2011-05-03	pwessel
	* grdhisteq_func.c:	Now treats input grids as read-only.
	* greenspline_func.c:	Now treats input grids as read-only.
	* grdfft_func.c:	Now treats input grids as read-only.
	* grdvolume_func.c:	Now treats input grids as read-only.
	* grdvector_func.c:	Now treats input grids as read-only.
	* pstext_func.c:	The -A can reset the text angle but also needs to reset justification
	* grdfilter_func.c:	Bad col_in set as i_orig was reset incorrectly.
	
2011-05-03	jluis
	* trend1d_func.c:	Added -F...|p as an option to output only the model coefficients 

2011-05-02	pwessel
	* gmt_init.c:		FORMAT_FLOAT_OUT can now be used to set column-specific
				formats using comma-separated <cols>:<format> specifications.
				The last format without leading <cols>: overrides the default
				format for all unspecified columns.
				The -h[i|o][<n>] option now works for binary files where <n>
				is interpreted to be the number of bytes to skip/pad.
	* gmtmath_func.c:	Added NORM which scales A so max-min == 1.
	* grdmath_func.c:	Added NORM which scales A so max-min == 1.

2011-05-02	remko
	* gmt_init.c:		Fixed problems with custom page size.
	* pslib.c:		Removed incorrect increase count of clipping when placing
				curved labels.

2011-05-01	pwessel
	* job03.sh:		Replaced complicated awk scripting with gmtmath to ensure
				we get the common sampling range which changed by a tad
				due to the bug in project.
	* gmt_init.c:		New -b syntax to allow for mixed-type records on i/o.
	* gmt_io.c:		New binary i/o processing to allow separate types for each column.

2011-05-01	remko
	* test/grdview/icelandbox.sh:	New test case based on query by Peter Schmidt.
	* scripts/*.sh:		Replaced ". functions.sh" by ". ./functions.sh" to avoid problems
				with people who do not have . in their PATH. E.g., Ubuntu.
	* gmt_io.h:		Removed define GMT_native_binary
	* gmt_common.h:		Removed common.b.netcdf and put common.b.varnames under GMT_COMPAT
	* gmt_io.c, gmt_init.c:	Option -bic no longer refers to netCDF files. -bic?varnames still
				allowed for backwards compatibility; use file?varnames instead.
				NetCDF table file automatically recognised.

2011-04-29	remko
	* job04*.sh:		Made ex 4 and 4c more similar and rotated color bar.
	* grdview_func.c:	Removed grdview_init_setup because it produces unexpected results.

2011-04-28	remko
	* grdview_func.c:	Removed grdview_init_setup because it yields unpredictable
				results and prevends lineup of different 3D plots.

2011-04-28	pwessel
	* gmt_constants.h:	Declare and use GMT_BUFSIZ 4096 throughout.

2011-04-27	pwessel
	* gmt_map.c:		Store projected min/max in meters in current->rect_m[].
	* spotter/grdrotater_func.c:	Ensure that output grid xmin/xmax honors the current
				FORMAT_GEO_OUT range settings.
	* mapproject_func.c:	Used GMT_IN instead of GMT_OUT in output format of longitudes.
	* project_func.c:	Added modification -Gdist/lat to generate small circles of given
				lat that goes through points set by -C and -E.
				Bug: The original -G -T combination failed to produce great circles.

2011-04-27	remko
	* gmt_customio.c:	Now contains grid format descriptions and IDs.
	* Grdformat.txt, gmt_grdformats.h, grdinfo.h, grdreformat.h:	Removed, no longer needed.
	* gmt_grdio.c:		Better handling of grids off by 360 degrees in longitude.
				Included in magic: look if grid can be read by GDAL.
	* gmt_gdalread.c:	Added GMT_is_gdal_grid.
	* gmt_plot.c:		Rotate annotations by 180 degrees when "seen from North" in 3D.

2011-04-26	pwessel
	* grdblend_func.c:	Can now take a list of grids (e.g., *.nc) instead of the
				blendfile when all weights should be 1 and the interior
				region should be set to the gridfile region.

2011-04-26	remko
	* test/grdview/cuerpo.sh:	New test based on query by Eduardo Suarez.
	* gmt_grdio.c:		GMT_adjust_loose_wesn failed on grid with lon bounds both < 0.
	* gmt_grdkeys.h:	Contains #define GMT_GRD_IS_??, automatically numbered.

2011-04-26	jluis
	* grdimage_func.c:	Replaced -d & -F by -A<file>=driver
	* gmt_gdalwrite.c:	New function to write files via GDAL (very little testing)
	* gmt_gdalread.h:	Add new struct to interface with GMT_gdalwrite
	* grdimage_func.c:	Add new (still undocumented) options -d & -F to allow saving
				images directly in raster formats via GDAL.
				
2011-04-26	pwessel
	* gmt_support.c:	All boundcond functions modified as old structs EDGEINFO and
				BCR are simplified into a few parameters in the GRDHEADER,
				eliminating overhead.
	* gmt_grdio.c:		Grid boundary conditions are applied immediately after the read
				stage, so all program reading grids will have correct boundary
				rows/cols already set.
				Now we use data BCs is at least one of the edges in a subset grid
				can be extended to include original data.
	* *.c:			All programs needing grid interpolation no longer have to explicitly
				parse, init, and set boundary conditions.

2011-04-25	remko
	* grdimage_func.c:	Add half a cell at edge when projecting pixel grid.
	* gmt_map.c:		When longitude spans 360 in Lambert projection, set is_world = TRUE.
	* gmt_grdio.c (GMT_grd_setregion):	Keep grid longitude range when map.is_world.		
	* gmt_grd.h:		Restrict GMT_is_subgrid to actual subgrids.
	* gmt.txt:		Added -n option.
	* explain_-n_full.txt:	Fixed typos, fixed wrong GMT_n_OPT
	* gmt_plot.c, gmt_support.c:	Removed GMT_grid_clip_*.

2011-04-25	jluis
	* gmt_map.c:		Removed GMT_grdproject_init in favor of GMT_project_init
				that takes as second input a GRD_HEADER pointer instead of
				pointers to GMT_GRID or GMT_IMAGE containers.
	* grdimage_func.c:	When illuminating an image if -R is not set use grid limits

2011-04-24	pwessel
	* gmt*.c:		Introduced common option -n[b|c|l|n][+a][+b<BC>][+t<threshold>]
				that can be used to change grid interpolation parameters.
				Replaces a mix of -S, -Q, -L options across many programs.
				Those -L -Q -S options are still processed under compatibility mode.
	* Option -s:		New modifier a (i.e., -sa) to suppress output of any data record
				where one or more fields equal NaN.
	* grdtrack_func.c:	Replaced -S with common option -sa (backwards compatible).

2011-04-24	remko
	* GMT_App_N.sh:		Remove GMT_Appendix_N_1.tex when empty.
	* gmt_grdio.c (GMT_grd_setregion):	Return value now 0, 1, 2 instead of 1, 0, 0;
				Hence add ! before GMT_grd_setregion where it was used before.
				
2011-04-24	jluis
	* grdimage_func.c:	Accepts to illuminate an image read via GDAL with an 
				illumination grid computed with grdgradient.

2011-04-23	pwessel
	* example 28:		Now use clever smaller font-size for trailing 000s in UTM
				annotation (thanks to Florian Wobbe).
	* GMT_Frontmatter.tex:	Use new GMT team group photo in the Acknowledgement pages.

2011-04-22	pwessel
	* ALL:			Clarify we use GNU version 2 or any later version of license
				as we also do for GMT 4.

2011-04-20	jluis
	* grdimage_func.c:	Now reprojects images using the new GMT_img_project function.

2011-04-20	pwessel
	* xyz2grd_func.c:	Added -Af|s for just keeping the first or last value to
				be assigned to a node.  Also placed -A (no arg) under
				compatibility (it becomes -Az).

2011-04-20	remko
	* gmt_support.c:	Make GMT_grid_clip_path work with pixel oriented grids.
	* gmt_io.c:		When closing polygons, copy all columns, not just first two;
				required for 3D.
	* psxyz_func.c:		Removed needless check on open polygons;
				Plot polygon with PSL_polygon, not GMT_geo_polygons.

2011-04-19	pwessel
	* gmt_vector.c:		Now holds the Gauss-Jordan and SVD codes (num.rec) that
				were used in greenspline_func.c.  These may eventually be
				replaced by the most optimal LA code on each platform.
				
2011-04-18	pwessel
	* gmt_support.c:	Added GMT_boundcond_image_set for images and renamed
				GMT_boundcond_image_set to GMT_boundcond_image_grid_set.
	* gmt_map.c:		Added GMT_img_project for efficient reprojection of images.
				This will be used in grdimage soon.
	
2011-04-18	remko
	* grdsample_func.c:	Allow some slack in determining whether -R exceeds grid boundaries.
	* doc/fig/*.ps:		Copied all output of scripts and examples here for use with
				documentation. Remember to update this after changing any scripts
				or examples.
	* doc/{scripts,examples}/Makefile:	Now run "make failed" to just run failed tests.

2011-04-17      pwessel
	* minmax_func.c:	Did not properly reset n records after a report.
	* mapproject_func.c:	Did not accept unit c for Cartesian distances.
				Despite -G[]c or -L[]c, continued to treat input x,y as lon,lat
	* grdblend_func.c:	Now accepts -r (to set registration) and will automatically
				call GMT_grdsample to first resample any input grid that has
				another registration or grid spacing than the chosen output grid.
	
2011-04-16      pwessel
	* gmt_map.c:		The GMT_wesn_search did not handle periodic longitudes well,
				now replaced with proper quadrant checking as in minmax.

2011-04-15	pwessel
	* gmt_map.c:		Moved initialization of path resampling step for maps to here.
				This is used by GMT_fix_up_path to resample before plotting.
				Only programs that need to set this via options (e.g., sample1d)
				will do so explicitly.
	* gmt_plot.c:		Safer approach to fill and outline for multi-polygons with holes
				or polar caps: For these cases we always do the fill separately
				then draw the outline separately (if requested).
	* gmntspatial_func.c:	Preliminary implementation of -Ss for splitting polygons that
				straddle the Dateline.

2011-04-14	pwessel
	* *.[ch]:		Ended support for OS/2.  GMT 4 remains an option for OS/2 users.

2011-04-14	jluis
	* gmt_gdalread.c:	Fix situation when reading a subregion via GDAL
	* gmt_customio.c:	---"---

2011-04-14	remko
	* gmt_gdalread.c:	Sets grid registration of pixel registered when data type is Byte.
				We may/will need to update this later.
	* gmt_esri_io.c:	Fixed error in selecting output row when loading a binary subsection.
	* grdview_func.c:	Fixed interpolation errors when resampling intensity to drape grid.

2011-04-12      pwessel
	* configure.ac:		Added check for log2, with macro in gmt_math.h
	
2011-04-12	remko
	* gmt_esri_io.c:	Load GTOPO30 and SRTM30 as pixel registered grids (which they are).
	* gmt_gdalread.[ch]:	Removed C.active from GDALREAD_CTRL. Need was based on misinterpretation.
	* gmt_grdio.c:		Force pixel registration in GMT_read_image_info.
	* gmt_customio.c:	Force pixel registration in GMT_gdal_read_grd_info.
	* gmt_esri_io.c:	Put type flags in newly created "flags" variable in grid header.
	* grdreformat_func.c:	Fixed bug when using -R. Did not select region properly.
	* examples/ex32:	New example, thanks to Stephan Eickschen.
	* psimage_func.c:	Fixed bug in file_is_known.

2011-04-11      pwessel
	* grdproject_func.c:	Output grd header had wrong units when non-inch settings were in effect.

2011-04-11	remko
	* *.c:			Produce consistent messages (Warning:, Error:, Syntax error:)
	* gmt_io.h:		Introduced "enum {GMT_X, GMT_Y, GMT_Z};" to make debugging easier
	* gmt_init.c:		Allow using "c" for arcseconds in -B option in GMT_COMPAT.

2011-04-09	jluis
	* psimage_func.c:	When used with GDAL alow selecting the image's bands order via a
				my_image.jpg+b<stuff> mechanism. 
				Test if image name has a +b<stuff> glued to the name.
	* grdimage_func.c:	---"---
	* gmt_grd.h:		Add a new member "pocket" to the GRD_HEADER struct
	* gmt_gdalread.c:	Fix band parsing algorithm; allow band selection with reverse ordering. 
				When reading image to grid make sure only one band is processed.
	* gmt_gdalread.h:	Add a new member to GD_CTRL to hold the actual number of loaded bands
	* gmtapi_util.c:	---"---
	* gmt_grdio.c:		---"---
				Check on the "pocket" header member for info about band selection.
	* gmt_customio.c:	---"---

2011-04-07	pwessel
	* gmt_fft.c:		New and separate FFT container which will deal with
				the many ways to get a fast FFT on a particular system.

2011-04-07	jluis
	* gmt_gdalread.c:	Can store images data with BIP or BSQ interleaving.

2011-04-07	remko
	* makecpt_func.c, grd2cpt_func.c:	Use GMT_getsharepath instead of GMT_set_cpt_path.
	* gmt_support.c:	Removed GMT_set_cpt_path.

2011-04-06	pwessel
	* kml2gmt_func.c:	Now needed -mo turned on explicitly.
	* share/cpt/*:		Renamed master cpts from GMT_* to just *.
	* gmt_support.c:	Now parse categorical color tables.
	* psimage_func.c:	Use PSL to read EPS & Sun rasters, GDAL for others.

2011-04-05	pwessel
	* psxy[z]_func.c:	Can not properly paint polygons with holes as indicated by
				OGR/GMT data files.
	* gmtconvert_func.c:	The -S option can be -Sname=value to match a named aspatial values

2011-04-05	pwessel
	* grdblend_func.c:	New option -C (clobber mode) which only lets one input grid
				to determine the values for a node; no weighting/tapering takes
				place.  Four clobber modes are (f) first grid, (o) last grid
				overrides all, (l) lower value, and (u) upper value.

2011-04-04	jluis
	* gmt_init.c:		Apply a workaround to the test of  access to 'GMT_TMPDIR' that
				made the Win 64 bits version crash when that env variable was set.
				
2011-04-03	pwessel
	* grdfilter_func.c:	The -Nr option failed to set nodes to NaN.

2011-04-02	pwessel
	* gmtspatial_func.c:	Support via -N to report which polygon contains a
				given input feature.  Several modifiers controls how the
				polygon IDs are obtained and how we report the results.

2011-04-01	pwessel
	* gmt_support.c:	Now let GMT_inonout handle polygons with holes so the main
				code need not be concerned outer than skipping the holes.
	* gmtselect_func.c:	Now use GMT_inonout with no extra checks.
	* grdmask_func.c:	---"---
	* grdmath_func.c:	---"---
	* spotter/grdpmodeler_func.c:	---"---
	* spotter/grdrotater_func.c:	---"---
	* gmt.{c,txt}:		Renamed from upper case GMT.{c,txt}

2011-04-01	jluis
	* gmtapi_util.c:	First cut of functions to read images via GDAL and store them
	* gmt_grdio.[ch]	in the new IMAGE container. (Still very crude and probably buggy) 

2011-03-31	remko
	* grdedit_func.c:	Do functionality of -T before -R

2011-03-31	pwessel
	* ps2raster_func.c:	Added modifier +o<foldername> to generate a KML snipped in
				a named folder without the KML header and trailer.  Used to
				build multi-component KML files in association with gmt2kml.
	* gmt_io.c:		Let GMT_write_segmentheader deal with the segment marker so
				that internally we only have a clean header (or NULL).
				
2011-03-30	jluis
	* gmt_esri_io.c:	Also detects the Arc/Info float binary format (GRIDFLOAT)
	* grdimage_func.c:	Overzealous -C testing prevented the usage of an image via -Dr 

2011-03-29	pwessel
	* surface_func.c:	Improved gridding of pixel-registered grids by temporarily adding
				an extra row/col (which are removed before output).  This ensures
				better factoring throughout the multigrid process.

2011-03-28	remko
	* gmt_init.c:		New format of -i option: -i<cols>[l][s<scale>][o<offset][,...].
	* common_options.txt, explain_-icols_full.txt, gmt_synopsis.h:	---"---

2011-03-28	pwessel
	* *.[ch]:		Replace STAT with GMT_STAT to avoid name clashes on some systems.
	* misc/gmt2kml_func.c:	Ensure pen is given in points and >= 1 in width.
	* misc/gmt2kml.txt:	Explain how pen needs to be set.
	* pscontour_func.c:	Got wrong contour level when some segments along edges were skipped.
				Now use same z-slop (small) as in grdcontour_func.c
	* gmt_support.c:	Not not handle cases like zmin color zmax - [i.e., repeat the color],
				causing strange color ramps.
	* gmt_io.c:		The polygon status from OGR headers (@H, @P) did not get copied into
				the polygon structure headers.
	* gmt_init.c:		Temp array double p[6] in -R parsing was not initialized and could have
				junk for the zmin/zmax values (the others get set directly).

2011-03-28	remko
	* ps2raster_func.c:	Automatically add GS option -dMaxBitmap=100000000 with -TG

2011-03-27	remko
	* doc/html/index.html:	Now created (linked) out of gmt_services.html
	* doc/GNUmakefile:	Removed everything dealing with HMTL documentation

2011-03-27	jluis
	* gmt_esri_io.c:	Extend the ESRI format to also read ESRI .HDR format. 
				That is a raw binary + a .hdr ascii header file.
				It knows also how to deal with plain GTOPO30 and SRTM30
				raw binary files (that, is without companion .hdr file)
				as well as SRTM1 and SRTM3 (with a .hgt extension)
	* gmt_io.c:		Add extra test ' && c != EOF' to GMT_fgets to avoid potential 
				infinite while loop when called on a binary file.

2011-03-26	pwessel
	* pslib.c:		Added 2nd argument to PSL_endclipping to indicate how
				many levels to restore and what kind of clipping (txt/poly).
	* PSL_label.ps:		Two new counters (PSL_nclip_pol and PSL_nclip_txt) added.
	* psclip_func.c:	Extended -C option to handle the various kinds of clipping
				restore that may be required.
	* grdcontour_func.c:	For -D must turn on -mo explicitly (like pscontour/pscoast)

2011-03-25	pwessel
	* grdraster_func.c:	Make sure grid header is fully initialized.  Also needed
				to do padded ij calculations, and free the grid.

2011-03-25	remko
	* GMT_Chapter_4.tex:	Make clear that files with full path names will not be searched
				for in other places.
	* grdraster.txt:	Wrong order mentioned of GMT_USERDIR and GMT_DATADIR
	* grdraster_func.c:	Also look in GMT_SHAREDIR/dbase for data files.
	* gmt_io.c (GMT_get{user,data}path):	Do not look any further when full path is given.
	* doc/Makefile:		Introduced to take care of documentation installation
	* guru/*man.sh:		Moved to doc directory
	* guru/GMT_www.lis:	Now also includes PDF documentation (in addition to HTML)

2011-03-24	jluis
	* gmt_grdio.c:		Do more extensive tests to see if a file is in the internet 
				or is compressed and accessed via GDAL.
	* gmtapi_util.c:	Add GMT_check_url_name() function to test if file resides 
				in internet or is compressed and accessed via GDAL.

2011-03-24	remko
	* grdraster_func.c:	Exit load_rasinfo with proper error message. Skip garbled
				records instead of stop reading grdraster.info file.
				Do not exit program on empty info file when printing syntax.
	* share/doc/gmt/*:	All moved to doc/*

2011-03-23	jluis
	* gmt_grdio.c:		Do not test if file exist for files imported via GDAL and 
				that are located elsewhere on the Web (name starting by 'http'). 
				With this we can import files directly via their URL
	* gmtapi_util.c:	---"---

2011-03-22	remko
	* gmt_init.c:		Fixed erroneous way of scanning symbol option -Sm
	* gmt_plot.c:		Make sure PSL_* text/dimensions are set when plotting
				no annotation but still a plot title

2011-03-21	jluis
	* gmt_gdalread.h:	Add a new member to GDALREAD_CTRL struct to host the pointer 
				to the pre-allocated grid array.
	* gmt_gdalread.c:	Use pre-allocated *grid array if it was transmitted. Note that
				in this case there is no test if pre-allocated mem is enough.
	* gmt_customio.c:	GMT_gdal_read_grd sends in the pre-allocated *grid array.

2011-03-21	pwessel
	* dbase/grdraster_func.c:	Better testing and return of errors.
	* gmt_grdio.c:		Assign default pad in GMT_create_grid.
	* gmt_plot.c:		Avoid writing unneeded PSL_* text/dimension stuff when
				no text will actually be plotted (e.g., -G0g5).

2011-03-19	jluis
	* gmt_gdalread.c:	Add code to do pixel interleaving of char arrays.
				Handle new complex choice of 0,1,2
	* gmt_gdalread.h:	Add two members to the GDALREAD_CTRL struct to deal with Pixel 
				interleaving and put data into complex arrays 
	* gmt_customio.c:	GMT_gdal_read_grd now handles the complex case too.

2011-03-18	pwessel
	* pstext_func.c:	Added -Gc to use text for setting up clipping only.
	* gmt_support.c:	Added +e to contlabel options to use text for setting up clipping only
				and delay plotting the text until psclip -Cs|c.  Affects grdcontour,
				pscontour, and psxy -Sq text placement.
	* psclip_func.c:	Added -Cc|s to terminate text-based clip path and plot the text for
				either curved or straight text paths.
	* grdfft_func.c:	Let -E optionally use -G to set output file name [Default is stdout].
	* gmt_grdio.c:		Added GMT_init_complex to centralize setting of stride (1 or 2)
				and offset (0 = real, 1 = imag).

2011-03-17	pwessel
	* configure.ac:		Only set DSYMUTIL when using shared libraries.
	* gmt_mgg_header2.c:	Now supports correct padding and complex setting
	* gmt_agc_io.c:		Handle new complex choice of 0,1,2
	* gmt_esri_io.c:	---"---
	* gmt_agc_io.c:		---"---
	* gmt_nc.c:		---"---
	* gmt_cdf.c:		---"---
	* gmt_customio.c:	---"---

2011-03-14	pwessel
	* GMT5 branch merged to the trunk and pruned of GMT 4 files.  We now have a
	  working GMT5 module in the repository.
	* pslib.c:		Changed versions of PSL_prologue/label.ps to match the
				new numbers after the merge back to the trunk.

-----------------------------------------------------------------------------------------
2011-03-10	pwessel
	* GMT 4.5.6 finalized and released.  GMT cvs archive moved to GMT4.
-----------------------------------------------------------------------------------------

2011-03-08	pwessel
	* configure.ac:		Check for bad 64-bit qsort under earlier OS X did not work.
				Needed to add -fno-common to CFLAGS under OS X Tiger
	* gmt2kml_func.c:	Segment headers now can have -T<text> options that are used for
				feature descriptions, but we will backwards honor the old -Dtext
				options.
	* gmt_init.c:		Will allow extended columns D (distance), G (fill), L (label),
				T (text), W (pen) and Z( value) to be used in -a<col>=<name>.

2011-03-07	pwessel
	* gmt_init.c:		The -a parsing now allows +G (upper case) for geometry, which means
				we must split features that straddles the Dateline since the G in
				GIS apparently does not mean what we think it means...
	* gmtconvert_func.c:	Did not copy over segment headers, labels, and ogr info.
	* gmt_map.c:		Added GMT_split_dateline_poly which splits a polygon that straddles
				the Dateline into TWO pieces (some pieces connected by non-area bridges)
	* gmt_support.c:	Added GMT_split_dateline_line which splits a line that straddles
				the Dateline into several individual segments.

2011-03-06	remko
	* GMT_jet.cpt:		Bug fix: Palette had two bad values causing discontinuities.
	* makecpt_func.c, grd2cpt_func.c:	Added -W option to not interpolate color palette.
	* GMT_categorical.cpt, GMT_etopo1.cpt:	Two new color palettes.

2011-03-04	remko
	* xyz2grd_func.c:	-Z did not work, changed order of parsing -Z option and GMT_Begin_IO.
				 Also: -Z...s... now properly skips number of bytes, not items.

2011-03-02	pwessel
	* CPTs:			Added "random" as valid cpt file; this will generate
				random colors instead of interpolating from a master table.
	* gmt_plot.c:		Added GMT_geo_polygon_segment which extends GMT_geo_polygon
				to handle filling and outline in the polar cap cases.  Used
				by psxy_func.c.
	* gmt_init.c:		Let -a also imply -fg

2011-03-01	pwessel
	* sample1d_func.c:	Enhanced -S to accept -Sstart[/stop].
	* gmt_io.c:		Improved OGR parsing and using aspatial data in GMT input

2011-03-01	remko
	* gmt_init.c:		On Windows: Look for HOMEPATH after HOME for setting GMT_HOMEDIR

2011-02-25	pwessel
	* gmt_cdf.c:		Apply netcdf fix; thanks to Sebastian Heimann.
	* gmt_nc.c:		---"---

2011-02-25	remko
	* gmt_io.[ch], gmt_init.c:	Implemented scale/offset option in -i. E.g., -i0,1s1000.

2011-02-23	pwessel
	* spotter/backtracker_func.c:	For -W, now report full-length major/minor axes and not
				SEMI-axes (docs said major/minor but code did semi.)

2011-02-22	pwessel
	* gmt_init.c:		The symbol_parsing for psxy[z] did not properly set the
				column types when no symbol size was given.  This affected
				symbols that require angles (-Sw, -SE, -SJ) when unit was SI.

2011-02-21	pwessel
	* grdimage_func.c:	Wasted time resampling image when -JQ was used (is linear).
	* gmt_project.h:	Added macro GMT_IS_NONLINEAR_GRATICULE which returns true
				when parallels/meridians are not orthogonal or nonlinear.
				Used in grdimage to determine if resampling is needed.

2011-02-20	pwessel
	* grdmask_func.c:	New option -Ni|I|p|P to set inside of polygons to the polygon IDs.
				These may come from OGR aspatial values, segment head -L<ID>,
				or a running number, starting at a specified origin [0].
				Now correctly handles polygons with perimeters and holes.

2011-02-18	pwessel
	* gmt_version.h.in	Added macro GMT_MP which will appear in usage messages to indicate
				if a module has multi-processor support ([API] vs [API-MP]).
	* grid registration:	Now given new common option -r which replaces mostly -F and
				is backwards compatible in compat mode.

2011-02-17	remko
	* gmt_init.c:		-: Option flipped column type, which it should not have done!

2011-02-16	remko
	* *.c, *.txt, gmtdefaults.in:	Replaced .gmtdefaults and gmtdefaults.conf by gmt.conf
	* gmt.conf.in, gmt_init.c:	Removed PS_COPIES as setting. Use -c instead.
	* gmt_init.c:		Old setting VERBOSE = FALSE|TRUE is now converted to GMT_VERBOSE = 1|2
	* pslib.*:		Got rid of n_copies argument in PSL_setdefaults

2011-02-15	remko
	* configure.ac, config.mk, Makefile:	Smarter way of specifying -O or -g when using --enable-debug
				or not. Use dsymutil on Mac when setting --enable-debug. Thanks to
				Florian Wobbe.

2011-02-15	pwessel
	* gmt_io.c:		multi_segments[GMT_OUT] defaults to FALSE but becomes TRUE if a
				multisegment header is read or we detect a gap via -g.

2011-02-12	remko
	* pslegend_func.c:	Make setting of text color ("C") work
	* gmt_init.c:		Bug fix: Do not rely on settings associated with width_given to be FALSE.
				Bug fix: Allow spaces in arguments stored in .gmtcommands (e.g. -B).

2011-02-09	pwessel
	* grdclip_func.c:	Now an error if no -S option is given.

2011-02-08	pwessel
	* gmt_vector.c:		Added GMT_fix_up_path_cartesian to complement the spherical version
	* gmt_support.c:	Added support for creating Cartesian cross-profiles to a line.
	* grdtrack_func.c:	The -C option can now work with Cartesian data (assumes x = y in
				terms of units).

2011-02-08	remko
	* gmt_init.c:		Replaced GMT_getparameter by GMT_putparameter, avoiding requirement to
				set size of "value" accurately.
				Complete rewrite of GMT_savedefaults, using GMT_putparameter to
				avoid code duplication. Output now follows layout of gmtdefaults.conf.

2011-02-05	pwessel
	* blockmean_func.c:	Now use -Ss for block sums [-Sz remains under GMT_COMPAT].
				Added -Sn to explicitly count the number of points per block.
				[It will now ignore any weights read].

2011-02-03	pwessel
	* filter1d_func.c:	Did not reset F.n_rows = 0 for each segment
				Improved parsing of -N w/wo GMT_COMPAT set
	* mapproject_func.c:	Did not reset cumulative distance for new segments (only for gaps)

2011-01-27	pwessel
	* grdpaste_func.c:	Need to pass original headers and instead manipulate data pointer.
	* configure.ac:		Added --enable-openmp to utilize openMP with GCC.

2011-01-25	jluis
	* grdfilter_func.c	Implemented OpenMP parallelization after GMT4 code provided
				by Dan Kokron. Modifications are #ifdefed and will be used
				only if GMT is compiled with OpenMP.

2011-01-25	remko
	* makecpt_func.c:	Make dz in -T optional. If omitted, keep same number of colors.
	* makecpt.txt:		---"---

2011-01-25	pwessel
	* pscontour_func.c:	Did not find some contours following triangle edges.

2011-01-17	remko
	* gmt_init.c:		Allow HxW as PS_MEDIA (dropping custom_)

2011-01-17	pwessel
	* x2sys/x2sys_init_func.c:	Did not write both or -Nd -Ns to the tag file.

2011-01-16	remko
	* GMT_pstext_justify.sh:	Put nodes in the proper places (not the same as box)

2011-01-11	remko
	* src/pslib.c:		Improved proportioning of textbox. Replaced 'exch def' by 'edef'
	* PSL_prologue.ps:	Introduced /edef. Replaced 'exch def' by 'edef'

2011-01-09	pwessel
	* triangulate_func.c:	Did not use projected coordinates when -R -J was given.

2011-01-09	remko
	* doc/GNUmakefile:	Use tex4ht instead of latex2html. This allows/requires
				creating PNG files of the images ourselves.

2011-01-08	pwessel
	* gmt_plot.c:		Let -U timestamp use FONT_LOGO [Helvetica] instead of being
				hardwired to use Helvetica.
				Use line-cap SQUARE for rectangular, plain map frames.
	* pstext_func.c:	New option -Ql|u to change the case of all text to lower
				or upper case [Default leaves text alone].
	* Example 31:		Added, thanks to Florian Wobbe.  Shows how to use non-standard
				fonts in a GMT plot via CUSTOM_font_info.d.

2011-01-04	pwessel
	* gmt_support.c:	GMT_cspline should initialize c[0] = c[n-1] = 0.0 in case
				it is called repeatedly [not the case in GMT].
2011-01-03	pwessel
	* grdproject_func.c:	The -N is now obsolete (backwards compatible as in grdsample)
				since -D can set nx/ny if requested.
	* autoconf.ac:		Moving to use GSHHS 2.1.1 for next release.
	* gmt_shore.c:		---"---

2010-12-31	pwessel
	* x2sys_init_func.c:	Crashed if -D was not given [should imply -DTAG].

2010-12-29	pwessel
	* psscale_func.c:	Now patterns have constant orientation regardless of using
				horizontal or vertical bar.

2010-12-22	jluis
	* mex/mapproject.c:	Works, but not with all advertised output options.
	* mex/grd2grd.c:	Template program to build all MEXs that take one grid
				in input and create one grid in output (e.g. grdclip)
	* mex/compile_mex.bat:	Update to build MEXs that use the grd2grd.c template.

2010-12-21	pwessel
	* gmt_io.c:		GMT_extract_label had a few bugs; now gets the label OK.

2010-12-20	remko
	* utilmeca.c:		Patch to fix incorrect plotting of moment tensors with big
				isotropic components. Thanks to Jeremy Pesicek.

2010-12-19	pwessel
	* grdfilter_func.c:	Can now do spherical filtering (with wrap around longitudes
				and over poles) for non-global grids.

2010-12-16	remko
	* configure.ac, gmt_config.mk.in:	Allow gmt2rgb to be created for backup.

2010-12-15	pwessel
	* gmt_init.c:		Use 's' for seconds as TIME_UNIT; 'c' is deprecated.
	* *.c:			Added more warnings when GMT_COMPAT options are used.
	* grd2rgb*:		Renamed from gmt2rgb*
	* gmt_support.c:	When calculating how far to place an annotation from the tick mark
				we must check if a fancy frame width exceeds the tick length.

2010-12-13	pwessel
	* project_func.c:	The -Dg|d is made obsolete (under GMT_COMPAT) but did not work
				anyway since output is entirely controlled by FORMAT_GEO_OUT.
	* pswiggle_func.c:	The gap -D is made obsolete (under GMT_COMPAT) as that functionality
				is provided by the universal -g option.
	* pshistogram_func.c:	The -T<col> option is made obsolete (under GMT_COMPAT) as we
				now have the universal -i<col> option.

2010-12-13	jluis
	* ps2raster.c:		For some reason -W was not forcing -A. Now it does it again

2010-12-12	jluis
	* gmt_gdalread.ch:	Added a new struct in output that holds metadata info per each band.
				Namely the scale/offset factors.
	* gmt_customio.c:	When reading from GDAL apply scale/offset in case they differ to 1/0
	* gmt_grdio.c:		Add mechanism to allow request a SUBDATASET (GDAL parlance) via GDAL
	* ps2raster_func.c:	Added optional margins to -A.

2010-12-12	pwessel
	* gmt_grdio.c:		Let GMT_grd_init also set the default pad.

2010-12-11	pwessel
	* pslegend_func.c:	Need to keep the original -R around since it may be -R....r
				If -Dx is used then -R -J are not needed for overlays.
	* gmt_init.c:		The -R parsing must reset common.R.oblique if not ...r
	* grdedit_func.c:	Several basic bugs from porting now fixed.
	* gmt_map.c:		For van Grinten: errors in left/right_cirle

2010-12-11	jluis
	* gmt_grdio.c:		Increase the size of the string array in GMT_grd_get_units() to
				avoid 'Buffer overrun' that occurred with long description strings

2010-12-06	pwessel
	* gmtget_func.c:	New module, replacing shell script temporary version.

2010-12-05	pwessel
	* spotter/grdrotater_func.c:	Did not handle the rotation of an entire global grid since
				the polygon outline interfered with the domain.

2010-12-02	pwessel
	* x2sys/x2sys.c:	Minor bug in x2sys binary reading of floats

2010-11-30	pwessel
	* xyz2grd_func.c:	Now complain about junk if garbage is given as x,y .
	* gmt_grd.h:		GMT_y_is_outside now returns TRUE if y == NaN
	* gmt_support.c:	GMT_x_is_outside now returns TRUE if x == NaN

2010-11-29	pwessel
	* grdmath_func.c:	Using = with nothing on the stack crashed.  Now gives error.
	* grdmask_func.c:	Insisted on reading stdin when files were given.

2010-11-27	pwessel
	* gmt_plot.c:		Implemented custom and/or irregular annotations.
	* gmt_support.c:	Implemented custom and/or irregular annotations.
	* -B:			Can now take -Bc<intfile>, for manual control
				of placement of annotations/ticks/gridlines as
				well as overriding the annotation with a text label.

2010-11-25	pwessel
	* share/doc/gmt/examples/Makefile:
	* doc/scripts/GMT_RGBchart.sh:
	* configure.ac:
	* doc/scripts/functions.sh:
	* Misc *.c:		Applied patches from Florian Wobbe fixing minor scripting
				omissions and a few dozen warnings.

2010-11-23	pwessel
	* grdmask_func.c:	Must skip "polygons" with less than 3 points.  Also, the
				resampling distance for spherical data was wrong, now 0.1 degrees.

2010-11-21	pwessel
	* psscale_func.c:	Added option -T to place a rectangle behind the scale.

2010-11-19	jluis
	* gmt_esri_io.c:	Replaced call to GMT_fscanf by plain fscanf because with first
				it was failing to read the datastream on Windows.
				Added float output ESRI format (ef) and renamed int format (ei).
	* xyz2grd_func.c:	Replaced call to GMT_fscanf by plain fscanf
	* gmt_io.c:		Same

2010-11-19	pwessel
	* gmtselect_func.c:	Due to resampling of parallels in -N, some points exactly on
				a coast bin parallel could fail the test due to roundoff.
				Fixed by not resampling coastlines since it is a Cartesian test.
				Added -Efn to change how boundary points are treated [Default
				considers them to be inside].  Place the old -N...[o] under
				GMT_COMPAT check.
	* grdlandmask_func.c:	Same.

2010-11-18	pwessel
	* gmt_esri_io.c:	Must look for both nodata_value and NODATA_value, apparently.
	* xyz2grd_func.c:	Failed if -Evalue was given and the ESRI grid already had a
				nodata_value line.  Now will process this line, if present.
				The value given on the command line will override any setting
				found in the file. [Note: -E is only available in GMT_COMPAT mode].
				Also made string-checks case-insensitive.
	* gmt_map.c:		We have a safety valve for preventing a painful slow search
				around the map perimeter.  The search is appropriate for maps
				but not for mapproject results.  The limit was for 200 inch
				wide maps == 14400p.  A user ran pscoast with 14401p and was
				caught.  Now check for 400 inch and also check if PSL has
				been initiated. If not then it is probably a projection job.
	* gmtselect_func.c:	Need to pass GMT_IO_ASCII model to GMT_Get_Data to ensure
				the -C, -F, -L files are read as ASCII regardless of what
				the input data source is.
	* gmt_io.c:		When ASCII mode, need to save/restore any netcdf i/o settings.
	* gmtapi_util.c:	Check if GMT_IO_ASCII is present in the mode flag.
	* gmt_support.c:	GMT_inonout_sphpol_count failed to detect crossings if a
				polygon had vertical line-segments with same longitude as
				the point we were testing.

2010-11-17	pwessel
	* gmtdp_func.c:		Now properly deals with units for geographic calculations
				and no units for Cartesian.
	* grdmath_func.c:	Now, LDIST and PDIST, like SDIST, returns distances in degrees
				if -fg; otherwise Cartesian.  use new operator DEG2KM to
				convert spherical degrees to km.

2010-11-15	pwessel
	* grdtrack_func.c:	New options -Clength/dx[/spacing] to automatically create
				cross-profiles normal to the given line segments.  Also
				given -Am|p to affect resampling of paths, and -D<dfile>
				to save the resampled original line (with dist/az appended).
	* grdproject_func.c:	Now assign proper x/y units.
	* grdsample_func.c:	Did not use -R value when given.
	* imgsrc/img2grd_func.c:	Many bug fixes. Now works.
	* gmtapi_utils.c:	Write grid to memory forgot to set pointer.
	* gmt_vector.c:		GMT_fix_up_path in -Ap|m mode might duplicate the start point.

2010-11-14	pwessel
	* project_func.c:	Did not use IO_COL_SEPARATOR when writing mixed mode output.
	* grdtrack_func.c:	Did not use IO_COL_SEPARATOR when writing mixed mode output.
				Can now handle any number of -Gingrds and will sample them
				all in the order given.

2010-11-13	jluis
	* gmtinstall|suppl.bat: Build Windows binaries in GMT_COMPAT mode. We will revert
				this sometime in a not too distant future.

2010-11-11	pwessel
	* filter1d_func.c:	Changed -Nncols/tcol to just -Ntcol since we are reading
				in the file and thus know the number of columns.  Allow
				for backwards compatibility (skip the users ncols).
	* sample1d_func.c:	Did not have -A[m|p] option.

2010-11-10	pwessel
	* nearneighbor_func.c:	Changed default to a more reasonable -N4/2.
				Fixed issues with distances and i/o (double close file)

2010-11-05	jluis
	* meca/utilmeca.c:	Fix bug affecting the plot of P & T axis
	* meca/psmeca_func.c:	Fix a few issues in -a option.
				T_axes marker was white instead of black.

2010-11-08	jluis
	* gmt_plot.c:		Wrap the fp assignement in GMT_plotinit with a #ifdef WIN32
				to avoid another cross DLL issue.

2010-11-07	pwessel
	* grdgradient_func.c:	The -M is now replaced by -fg (but backwards compatible)
	* grdfft_func.c:	The -M is now replaced by -fg (but backwards compatible)

2010-11-06	pwessel
	* pslib.c:		PSL_loadimage now tries to use ImageMagick's convert to
				turn non-Sun rasters into a temporary Sun raster file.
	* psimage_func.c:	Can now handle any raster image format.
	* pslegend_func.c:	Can now handle any raster image format.

2010-11-04	pwessel
	* gmt*.c:		New distance unit parser and consistent use of units begun.

2010-11-04	remko
	* gmt_notposix.h.in:	Added #define HAVE_STRTOK_R 0
	* doc/GNUmakefile:	Make sure scripts are run in bash
	* meca/*.txt:		Replaced .IP by .TP

-----------------------------------------------------------------------------------------
2010-11-01	pwessel
	* GMT 4.5.5 finalized and released. GMT 5.0.0alpha announced, get via cvs
-----------------------------------------------------------------------------------------

2010-10-30	pwessel
	* gmtmath_func.c:	The -F is deprecated and available via compatibility-mode only
				Same function is available via the system-wide -o option.
	* gmtconvert_func.c:	---"---
	* spotter/grdpmodeler_func.c:	New tool for evaluating plate motion model predictions.

2010-10-28	pwessel
	* gmt_init.c:		Could not use @:<size>: and @:: in -B strings as the colons
	* -o<cols>:		New common option to select internal columns should be output
				and in what order (e.g., -o3,0 means that 3rd col will be first
				and 0th col will be second).  Available in all programs that write
				data tables.

2010-10-27	pwessel
	* psmask_func.c:	Did not update internal clip level (if not -T) in order
				to warn if clipping has not been terminated.

2010-10-26	pwessel
	* mapproject_func.c:	When -L is used with -fg and an ellipse we convert lats
				to geocentric lats before doing spherical trig.

2010-10-19	pwessel
	* gmtswitch:		Given D it picks the first entry in .gmtversions. Also
				is now installed with rest of executables.
	* mapproject_func.c:	Did not show/explain the option of appending + to -L.
				Corrected synopsis, usage, and man page.

2010-10-17	pwessel
	* grdpaste.c:		Lacked -fg so could not paste 352/360 and 0/8 in longitudes.
	* -i<cols>:		New common option to select which input file columns to use
				and in what order (e.g., -i6,2 means that 6th col will be x
				and 2nd col will by y).  Available in all programs that reads
				data tables.

2010-10-14	pwessel
	* psbasemap.c:		The -L option had trouble parsing if there were + signs
				in the label string.
	* pscoast.c:		---"---

2010-10-13	pwessel
	* mapproject_func.c:	Did not reset azimuth to NaN at start of next segment.

2010-10-11	pwessel
	* mapproject_func.c:	Extended -A to take -Ao|O to compute orientations (-90/90).
				Did not reset azimuth to NaN at start of a new segment.

2010-10-11	pwessel
	* gmt_support.c:	Extended macro language with if/elseif/else blocks {} and nested tests.
	* gmt_plot.c:		---"---

2010-10-08	pwessel
	* gmt_support.c:	Added extension to handle multi-parameter custom symbols
	* gmt_plot.c:		---"---
	* gmt_symbol.h:		---"---
	* psxy[z]_func.c:	Can now use multi-parameter symbols.
	* GMT_Appendix_N.tex:	Now includes macro definitions for custom symbols

2010-10-05	pwessel
	* configure.ac:		Set correct mex extensions for 64-bit version.

2010-10-05	jluis
	* make_gmtapi.sh:	While generating the modules files distinguish between the mains
					and supplements in what regards the name of the including header.

2010-10-03	remko
	* gmt_support.c:	Fixed numerous cases where rgb[4]/hsv[4]/cmyk[5] were not
				dimensioned or not set.
	* gmt_init.c:		Y_AXIS_TYPE replaced by MAP_ANNOT_ORTHO. Can now apply to
				all axes.
	* gmt_plot.c, gmtdefaults.txt, gmt_keywords.txt, gmtdefaults.in, gmt_defaults.h:
				---"---
	* gmt_plot.c:		Axis plotting now done without unnecessary rotations.
	* gmt_support.c:	Commented out GMT_set_map_label_offsets (never used).
	* pslib.c:		More improvements to macros for string alignment.

2010-10-01	remko
	* pslib.c:		Added much better macros for string alignment, which
				significantly shortened PostScript output.
				Added new options to PSL_deftextdim.
	* psldemo.c:		Do Standard+ encoding.

2010-09-30	remko
	* pslib.c:		No longer writes encoding string at init, but only when fonts
				are produced.
				No longer writes %ld F%ld before every string, but only when
				different from last font or fontsize.
				Removed font_no argument from PSL_deftextdim. Works on current
				font only.
	* pslib.h, gmt_plot.c:	---"---
	* psldemo.c:		Changed math and title string not to be outlined.
	* src/Makefile:		Make psldemo without libraries. Easier for debugging.

2010-09-29	remko
	* gmt_init.c:		Reintroduced + directive for FONT_ANNOT_PRIMARY, scaling other
				fonts, offsets and frame width with it.
	* gmt_common.h:		Added common.B.set to indicate whether -B is set (for psscale).
	* psscale_func.c:	Work correctly with -B0
	* doc/GNUmakefile:	Removed HTML docs. Improved doctests system.

2010-09-28	pwessel
	* minmax_func.c:	With -C we needed to reshuffle the output col type variables.
	* share/time/hi.d:	Added Hawaiian month/day names [Thanks to Kāwika Trang]

2010-09-28	remko
	* doc/GNUmakefile:	New without getbox, getrect, etc.
	* cartesian.sh:		Avoid .gmtcommands problems in pipes.
	* pslegend_func.c:	Fixed many errors in the offsets of various components.
	* x2sys.c, mgd77.c:	Get mgg-related files using GMT_getsharepath function.
	* pslib.c:		Need to set font during PSL_beginplot.
				Should not change current fill color when changing stroke.
	* psxy*_func.c:		-Z headers did not control the stroke/fill colors properly.
	* xyz2grd_func.c:	Wrong order of GMT_begin_module and GMT_Parse_Common.
	* psxyz_func.c:		Fixed colors for painting "walls"; needed 4-byte rgb code.
	* gmt_plot.c:		Changed order of plotting strokes and fonts in rose to avoid leaking
				font color into strokes.
	* explain_-T_rose.txt:	Need to explain that font colors follow FONT_TITLE and FONT_LABEL.
	* job04.*:		Added --FONT=red to keep rose labels being painted red.
	* gmt_support.c:	Fixed initialization of fill pattern colors.
	* src/*/Makefile:	Fixed rules for shared libraries.
	* segyprogs/*_func.c:	Needed to name routines with common names differently.
	* gmt_init.c:		gmt_parse_t_option renamed to gmt_parse_colon_option.
	* gmt_common.h:		common.t is now common.colon, while common.t refers to new -t option.
	* *.txt, *.c:		GMT_t_OPT now GMT_colon_OPT, while GMT_t_OPT refers to new -t option.

2010-09-27	pwessel
	* gmt_map.c:		Did not check if we were beyond the horizon in GMT_grd_project.
				Also did not initialize output grid to NaNs.
	* gmt_init.c:		New common option -t<transp> that sets a layer's PDF transparency.
				Only applies to Adobe Distiller for now.

2010-09-20      pwessel
	* ps2raster_func.c:      Made tolerant of \r line-endings.

2010-09-15      pwessel
	* gmt_plot.c:		Allow text to be painted using patterns.
	* pslib.c:		PSL_plottext has new mode == 2 if fill is a pattern.

2010-09-14      pwessel
	* pstext_func.c:	The -S is not backwards compatible only as fonts can be
				specified with optional outline pen.
	* *.c:			All annotations (e.g., -B, pstext, pswiggle, psrose etc)
				can now use outline pen if set.  Contour labels do not.

2010-09-10      pwessel
	* gmt_init.c:		Reintroduce PS_TRANSPARENCY for setting the transparency mode
				when planning to use Adobe Distiller [Normal].
	* pslib.[ch]:		Add PSL_settransparencymode which sets the desired mode.
				Fill and stroke are set and if transparency is selected we
				use the current transparency mode.
	* gmt_texture.h:	Add GMT_PEN to GMT_FONT for drawing text outlines.  All font
				color or pattern specifications may have =pen appended if we
				want to draw the text outline.

2010-09-09      pwessel
	* makecpt_func.c:	Added -A[+]transparency to set CPT slice transparencies.
	* grd2cpt_func.c:	Added -A[+]transparency to set CPT slice transparencies.
	* gmt_init.c:		Removed the PS_TRANSPARENCY as a global parameter as fills
				and stroke colors can now be set with transparency.
	* gmtdefaults.txt:	---"---
	* pslib.c:		Uses rgb[3] for transparency and if non-zero will issue the
				PDF extension operators for stroke and fill transparency.
	* GMT_Chapter_4.tex:	New section Transparency which explains how to set it and
				how to render PDF files to honor the transparency.
	* *.[ch]:		Extend all rgb[3] arrays to rgb[4] array since the 4th item
				contains the transparency [0 or opaque by default].

2010-09-08      pwessel
	* gmt_support.c:	GMT_getrgb and GMT_gethsv will decode optional @<transparency>
				requests.
	* gmt2kml_func.c:	Eliminated -Q since transparency can now be set via -W and -G.

2010-09-07      pwessel
	* ps2raster_func.c:	The -A- option did not reset -A for -W.

2010-08-30	pwessel
	* gmt_support.c:	Eliminate global variable by using qsort_r if available.

2010-08-25	jluis
	* src/potential:	New supplement with programs to do potential field operations
	* potential/redpol:	Do continuous reduction to the pole of magnetic anomalies.
	* potential/xyzokb:	Compute grav/mag effect of bodies of any (triangular) shape.

2010-08-25	pwessel
	* psxy[z]_func.c:	Units given in -S without sizes (e.g., -Sci) would be
				ignored and overridden by MEASURE_UNIT.

2010-08-21	pwessel
	* gmtapi_parse.c:	Single-string commands may contain "> file" and "< file"
				and these will be converted to -<file and ->file options.
	* gmt2kml_func.c:	Also look for -D in segments for points

2010-08-20	pwessel
	* gmt2kml_func.c:	Now has consistent tabbing and use of folders
	* kml2gmt_func.c:	Now searches for <Placemark and not <Placemark>, etc.

2010-08-19	pwessel
	* gmt_plot.c:		GMT_map_latline/lonline tried to draw a 2-point line when
				no points were defined.  Checks that we have at least 2 points
	* psxy_func.c:		The -Ap|m options were ignored since the mode was not checked.
	* grdmask_func.c:		---"---

2010-08-18	pwessel
	* gmtspatial_func.c:	The -D option is now greatly enhanced and can consider
				median line separation [mean] and thus robust closeness
				computations.  It also, via +p, limits comparisons to
				points that project orthogonally onto the other feature
				and not onto its extensions.
2010-08-18	jluis
	* gmt_init.c:		Implement workaround solution to force Matlab print to screen
	* ps2raster_func.c:	Added -TF option to create multi-pages PDF files

2010-08-16	pwessel
	* gmt|grdmath_func.c:	Added support for simple replacement macros via user files
				.grdmath and .gmtmath.  Works by replacing the macro name
				with the equivalent arguments in the option lists.

2010-08-15	pwessel
	* gmtconvert_func.c:	Added -Q to select a particular segment number.

2010-08-14	remko
	* meca/utilmeca.[ch]:	Merged with utilstrain.[ch] and utilvelo.[ch]

2010-08-12	jluis
	* mex:			Allow usage where output is specified in the options string
				via -G<file> and no output is return to Matlab.

2010-08-10	pwessel
	* gmtdefaults:		FORMAT_GEO_MAP can now end in G instead of F, which means
				"insert a space before the hemisphere letter W E S N".

2010-08-07	pwessel
	* *_func.c:		Cleaner module initialization with assignment in consistent
				order.  More checking and minor typo fixing.
	* grdclip_func.c:	Now takes -R for subset of inputfile.
	* grdgradient_func.c:	--"--".
	* grdhisteq_func.c:	--"--".
	* grdinfo_func.c:	--"--".
	* grdtrend_func.c:	--"--".
	* gmtvector_func.c:	New tools for basic manipulation of 2-D and 3-D vectors

2010-08-04	pwessel
	* xgrid:		Now compiles under GMT 5.  All GMT supplements now compile.
				They all will need testing and test scripts to be added.
	* mex/blockmean.c:	Works but only by duplicating the output vectors.  Need to
				figure out how to just pass by reference.

2010-08-03	pwessel
	* gmt_plot.c:		Bug in fault symbol psxy -Sfrc, fixed w/ thanx to J. Robert
	* mgg/*:		Removed from GMT 5 as obsolete; see mgd77 instead
	* x_system/*:		Removed from GMT 5 as obsolete; see x2sys instead

2010-08-02	pwessel
	* segyprogs/*:		Modularized, compiles.

2010-08-01	pwessel
	* spotter/*:		Rotation file type (stage vs rotal reconstruction) is automatically
				determined from the file format, eliminating the -C option across
				the supplement.  If GMT_COMPAT is selected then we silently ignore
				the now useless -C option; otherwise it is a parse error.
2010-07-31	pwessel
	* spotter/*.c:		The -E option can now take -E+ which means we wish to
				invert the rotations prior to use.  Requires -C.

2010-07-30	pwessel
	* gmt2kml.c:		Promoted from misc supplement to main GMT suite
	* kml2gmt.c:		Promoted from misc supplement to main GMT suite
	* misc/makepattern.c:	Obsolete and removed
	* misc/psmegaplot.c:	Obsolete and removed
	* misc/nc2xy.c:		Obsolete and removed (gmtconvert handles the same task)
	* misc:			Now GMT 5 compatible.
	* spotter/libspotter.c:	Can now interpret rotation filenames like PAC-MBL to mean
				"use the GPlates rotation file and find the rotations for
				the Pacific plate relative to a fixed Marie Byrd Land".
				Requires that the GPlates plate id and rotation files
				have been put in the GMT data path.
	* spotter/rotconverter_func.c:	New option -G to write GPlates rotation file format.

2010-07-28	pwessel
	* mgg/*:		Modularized, compiles.
	* mgg/binlegs.c:	Changed -R (replace)  to -E and -P (path) to -A to avoid
				clash with GMT internals.  Allow for compatibility though.
	* mgg/gmt2bin.c:	Same, -P(path) to -A.
	* mgg/mgd77togmt.c:	Same, let -Y (year) become -E.
	* spotter/rotconverter_func.c:	Complained of "bad option" when a rotation with a
				negative longitude was given on the command line, e.g. -135/35/-2.5
				Would sometimes issues a rotation twice (same time)

2010-07-26	pwessel
	* mgd77/mgd77manage.c:	The -F option had no break statement.
	* mgd77/mgd77path.c:	Renamed the -P option to -A (but also has compatibility mode).

2010-07-24	pwessel
	* gmtparse_func.c:	GMT_Create_Options now expects a void pointer for args
				so we may pass static strings, single strings, or arrays.
				This simplifies the calling of GMT modules.
	* meca/*:		Modularized, compiles.
	* mgd77/mgd77convert.c:	The -4 option is now -D, but backwards compatible.
	* mgd77/mgd77magref.c:	The -D failed on numeric arguments.
	* mgd77/*.c:		Begun modularizing.

2010-07-23	pwessel
	* gmt_plot.c:		Now use module_name to report who writes the PS.
	* x2sys/*:		Compiles, not tested.
	* x2sys/x2sys_cross_func.c:	Renamed -K to -A to avoid GMT common collision,
				and renamed -2 to -Z to avoid it being seen as a number.

2010-07-23	remko
	* gmt_init.c:		Removed common.processed (all through C->common.?.active)
				Replaced common.h.active[2] by common.h.active
				Replaced common.B.active by common.B.active[2]
				Made all gmt_parse_?_option local to gmt_init.c

2010-07-22	pwessel
	* psimage_func.c:	justify text string must be 3-char longs to hold trailing 0.
	* gmt*.c:		Moved -b variables to common.b
	* x2sys/*:		Begun modularizing.

2010-07-21	pwessel
	* *_func.c:		All progs that need -J now checks during parsing.
	* gmt_common.h:		We now use the common.? structs to hold read-only
				parameters given via the common options.
	* *.c:			Eliminated the duplicate proj.degree[] variable.

2010-07-21	remko
	* gmtlogo:		New pstext syntax
	* doc/scripts/functions.sh:	Introduced as helper for doc scripts
	* getbox.sh, getrect.sh:	Removed (part of functions.sh)
	* doc/scripts/*.sh:	Added functions.sh

2010-07-20	remko
	* gmtdefaults.in:	Set COLOR_NAN = 127.5, COLOR_MODEL = none
	* gmt_support.c:	Improved GMT_read_cpt and GMT_write_cpt
	* gmt_default.h:	setting.color_[background|foreground|nan] replaced by setting.color_patch
	* gmt_init.c:		Added GMT_put{rgb,hsv,cmyk}, changed meaning of COLOR_MODEL
	* gmtdefaults.txt:	Changed meaning of COLOR_MODEL
	* grd2cpt_func.c, makecpt_func.c:	Added -F option, expanded -D option
	* *.cpt:		Use new format for all CPT files
	* ex??/job*:		Use only text strings for fonts (e.g. Helvetica-Bold)
	* project_func.c:	Fixed bug introduced by forcing -fg too early
	* pslegend_func.c:	Fixed bug in ellipse size
	* pstext_func.c:	Needed to empty paragraph after plotting
	* map_plot.c:		GMT_linearx_grid: Avoid plotting e and w gridline on top of each other
				GMT_map_{lat,lon}line: Reverted to GMT4 style since they were not cut
				properly in polar plots.
	* psxy_func.c:		Fixed bug with plotting rotated rectangles and ellipses

2010-07-19	pwessel
	* spotter/*.c:		Now made into modules

2010-07-18	remko
	* gmt_init.c:		Put reading of file by PROJ_ELLIPSOID=file under GMT_COMPAT.
				Made PS_CHAR_ENCODING work again.
	* mapproject_func.c:	Output of forward transformation was incorrectly defined as lon/lat
	* gmtdefaults_func.c:	Need not load defaults again when not -D
	* gmtset_func.c:	Need not load defaults again when not -D, -C, or -G
	* pstext_func.c:	Added warning when old-style. Fixed bug with -A.
	* project_func.c:	Fixed bug regarding azimuth with -N.
	* psxy_func.c:		Flip start and end of wedge symbol when angles are azimuth.
	* test/*/*.sh:		Adjusted to bash and new pstext input style

2010-07-18	pwessel
	* pstext_func.c:	Can now recognize GMT4-style text inputs automatically.
	* ex??/job*:		Now use new pstext format with -F option as needed.

2010-07-17	remko
	* gmtapi_parse.c:	GMT_Parse_Common updated to handle all common options and I/O
				registration for all GMT_modules.
				GMT_Sort_Options has become obsolete.
	* *_func.c:		Now use GMT_Parse_Common to handle common options.

2010-07-16	remko
	* minmax_func.c:	Fixed bug that prevented any output with -R

2010-07-16	pwessel
	* mapproject_func.c:	New -N option to do geodetic/geocentric conversions [and -I].

2010-07-14	pwessel
	* gmtconvert_func.c:	Preliminary handling of -a option to convert GMT data to
				GMT/OGR files with metadata.  Checks polygons and marks
				holes and perimeters.

2010-07-14	remko
	* GMT_nighttime.cpt:	Colortable for DMSP-OLS Nighttime Lights Time Series
				Designed by Andreas Trawoeger.
	* pstext_func.c:	Reading order of text parameters depends of order on -F option
	* pstext.txt:		---"---
	* gmt_init.c:		Beautification of GMT_pen_syntax.
				Let GMT_begin_module parse for -V -- and -^ so that -- are
				picked up even before setting up Ctrl struct.
	* *_func.c:		---"---

2010-07-13	pwessel
	* gmt_plot.c:           Ensure that axis vector for GRAPH mode matches axis pen width.
	* gmt_io.c:		Added preliminary aspatial data assignments.
	* pstext_func.c:	Introduced -F to help set font, angle, justification.
				Also added -a to set aspatial data associations.
	* psxy_func.c:		Added -a to use aspatial data associations, and added modifier
				+s<scale>[unit][/<origin>][l] to -S to adjust scale
	* psxyz_func.c:		Same as psxy_func.c

2010-07-13	remko
	* gmt_colors.h:		Introduced GMT_u255 to convert double rgb (0-1 range) to unsigned char (0-255)
	* gmt_support.c:	---"---
	* psscale_func.c, grdview_func.c, grdimage_func.c:	---"---
	* xyz2grd_func.c:	Padding was incorrectly switched off with -Z
	* *contour_func.c:	Made -A- work again. Removed bugs in sort_and_plot_ticks
	* pscontour_func.c:	-T..: can now be : (default to -+), :LH (use L and H), or
				:stringl,stringh (for two strings).
	* mapproject_func.c:	Fixed output in -G mode

2010-07-12	pwessel
	* blockm*.c:		Eliminated block_subs.c (only block_subs.h needed)

2010-07-12	remko
	* job15, job27:		Avoid unnecessary use of variables and temp files
	* test/grdcontour/contours.sh:	Renamed from oriented.sh
	* test/grdcontour/grdcontour.sh:	-W options changed from dpi to pt default unit
	* gmt_init.c:		C->current.setting.ps_compress is now C->PSL->internal.compress.
				Do GMT_set_ellipsoid etc directly in GMT_setdefaults, and not as
				part of GMT_begin and/or GMT_begin_module.
				Do not warn for multiple uses of -f option.
	* explain_-f.txt:	Allow multiple uses of -f option.
	* gmt_io.c:		Removed hash nodes for month_name (only 12 items, runs fast enough with strcmp).
	* gmt_time.h:		Added uppercase array to month_name
	* explain_pen.txt:	Explain better that default unit for pen thickness is points
	* grdcontour_func.c:	---"---
	* gmt_plot.c:		Properly align time annotations
	* psbasemap_func.c, psbasemap.txt:	Added -f option.

2010-07-10	pwessel
	* mapproject_func.c:	UTM auto-setting of -R was reset to 0/360/-90/90

2010-07-10	remko
	* gmt_init.c:		Issue warning when using -m, -M, -S in GMT_COMPAT mode
	* configure.ac:		Added flag --enable-compat for compatibility mode
	* ex12:			Triangulate needs -M option
	* triangulate_func.c:	Activate -M option
	* grd2xyz_func.c:	Warn when using -E in GMT_COMPAT mode
	* mapproject_func.c:	Proper use of GMT_IS_LAT/LON/FLOAT
	* ex10:			Use proper bold font
	* pstext_func.c:	Make -M work
	* gmt_plot.c:		Reset linewidth after time-stamp
	* psxy_func.c:		No more checks on whether -m is used, since it is implied
	* grdcontour_func.c:	Force multi segment for -D<dumpfile>

2010-07-09	pwessel
	* grdcontour_func.c:	-T..: can now be : (default to -+), :LH (use L and H), or
				:stringl,stringh (for two strings).
	* ex25:			grd2xyz now takes -s, not -S unless in compatibility mode.
	* ex21:			gmtconvert needed -T to turn off headers.
	* gmt_io.c:		The -ZTLf read machinery did not use -s; now it does.

2010-07-08	pwessel
	* -m:			The -m option is no longer required and has been made obsolete,
				meaning it is only accessible if compiled with GMT_COMPAT.
				The option has been removed from all scripts and documentation.
	* gmtspatial_func.c:	Added new program for geospatial operations on lines and polygons.
				Still in development and tests will be added shortly.
	* ex13,14:		Used -G<dist>/<width> which is a syntax from GMT 3.  The 10 used to
				mean "use 10 points to compute average angle" but the syntax
				now is -Gd2i[/<frac>], where <frac> can be changed from 0.25
				which is how quickly the first label is plotted.
	* explain_contlabel.txt: Did not fully describe the -Gd label option, including the
				fractional part.
	* gmt_support.c:	Now complains if -Gd<dist>[/<frac>] finds frac outside 0-1.

2010-07-05	jluis
	* ps2raster.c:		Also converts ps files with headers but no image. Now it will
				create a 1x1 raster instead of aborting with an error message.

2010-06-30	pwessel
	* project_func.c:	Now properly handles multisegment files.
	* ex18/job*:		Changed to handle new grdcontour -D behavior.

2010-06-30  remko
	* pstext_func.c:	Added -f option

2010-06-29	pwessel
	* pscontour_func.c:	Greatly enhanced, with similar options to grdcontour.
				1. -C can take cpt, table, or interval, 2. -A can take
				annotation interval, -D dumps contours, -Tindexfile has
				been renamed -Qindexfile, so -T for ticks can be used.
				(but with backwards compatibility option.)
				-W can now take contour or annot pens.  Placement of H and
				L annotations improved by using centroids.
				No plot is generated when -D is used.
	* gmt_support.c:	New functions to compute polygon centroid/area added.

2010-06-28	pwessel
	* grdcontour_func.c:	New -D treatment will allow more flexibility in output forms
				and file names, as well as writing via memory ref. NOT DONE YET.
	* gmt_io.c:		Added GMT_IS_DIMENSION for converting input dimensions which
				may have a suffix unit (e.g., 3.5c).  This can occur in the
				input to psxy[z].
	* psxy[z]_func.c:	Better handling of dimensions with units passed via columns
				in the data file.
2010-06-24	pwessel
	* gmt*.c:		Use GMT_fscanf (macro or function) to handle Windows DLL
	* gmt_io.c:		GMT_fgets now checks for input record truncation and handles
				this gracefully (gives warning and scans to next record).
	* examples:		Now all work in GMT 5

2010-06-23	pwessel
	* *.c:			Programs that read table data but has no need for segment
				divisions (e.g., surface, nearneighbor) will automatically
				set -mi internally to avoid complaints of missing -m.
	* grdvolume_func.c:	Enhanced -T to be -T[c|h] for ORS estimate based on max
				curvature or height.  Results always written to stdout.
	* pscontour_func.c:	-T nodes are considered like any other data file (no longer
				expects binary integer files)
	* triangulate_func.c:	Indices output with -bo are now double, as all other i/o files.
	* filter1d_func.c:	Now reads -Ff coefficients via GMT_Get_Data.
	* nearneighbor_func.c:	Did not handle periodic x input when -fg was used
	* grdmask_func.c:	Did not handle periodic x input when -fg was used
	* grdmask_func.c:	Did not handle periodic x input when -fg was used
	* psmask_func.c:	Did not handle periodic x input when -fg was used
	* surface_func.c:	Did not handle periodic x input when -fg was used

2010-06-18	pwessel
	* *.c:			Changed current.proj.w,e,s,n,x|ymin|max to
				current.proj.wesn[] and current.proj.rect[].

2010-06-17	pwessel
	* *.c:			Use node_offset == GMT_GRIDLINE_REG or GMT_PIXEL_REG.

2010-06-15	pwessel
	* *.c:			Many internal changes, replacing how loops over grid nodes are
				done. Compiles, tested by running examples; ex16 not working.
2010-06-11	pwessel
	* *.c:			Change pad default to 2, i.e. all grids will have two rows/cols
				for padding use.  Exceptions will be grdfft_func.c and
				grdpaste_func.c.  Use GMT_IJP and variables row,col throughout.

2010-06-10	pwessel
	* GMT.c:		Let GNUmakefile work off GMTprogs.txt to build the parts
				that depend on which programs have been added. This info
				becomes gmt_prognames.h and gmt_progcases.h

2010-06-09	pwessel
	* gmt_grdio.c:		When reading subset with pad we try to fill pad with actual
				data if possible; otherwise BC is used to fill the pad.

2010-06-08	pwessel
	* grd2xyz_func.c:	Made -E obsolete (now under #define GMT_COMPAT)
	* xyz2grd_func.c:	Made -E obsolete (now under #define GMT_COMPAT)

2010-06-07	pwessel
	* gmt_esri_io.c:	Added format "aa" ESRI Arc/Info ASCII interchange format
				to the recognized GMT grid formats.

2010-06-06	pwessel
	* imgsrc/img2grd_func.c:	Initial porting to GMT 5. This function/executable
				combines functionality of old img2mercgrid and script img2grd.
				Not tested yet due to bug in grdproject.

2010-06-02	pwessel
	* gshhs/gshhs_func.c:	Initial porting to GMT 5
	* *_func.c:		Consistently use GMT_V_OPT for -v synopsis and add [API]

2010-05-20	remko
	* gmtdefaults_func.c:	No longer require -L (default behavior)
	* gmtset_func.c:	Allow no parameters at all. That is: "gmtset" on its own
				does the same as gmtdefaults > .gmtdefaults

2010-05-20	jluis
	* ps2raster.c:		Print a warning if the converted file was not created, as will
				happen with some formats (e.g. jpeg) if input PS file was not
				correctly closed (the -O -K swing).
2010-05-19	pwessel
	* pswiggle.c:		Option -Dx<gap> allows gaps to be in projected distances.

2010-05-18	jluis
	* grdgradient.c:	Let -S work alone without forcing -G

2010-05-13	jluis
	* gmt_gdalread.c:	Limit the patch against the GDAL flipud bug on netCDF files
				to versions prior than 1.7

2010-05-07	pwessel
	* gmt_init.c:		Changed -s[r] to the more general -s[<cols>][r]

2010-05-03	pwessel
	* gmt_init.c:		Added new global i/o option -s[r] that controls what
				happens to records whose z-column == NaN.
	* gmt_io.c:		The -s[r] mechanism is implemented in the basic i/o
	* grd2xyz_func.c:	The -S[r] is now obsolete, replaced by -s[r].
	* gmtselect_func.c:	Added -s[r] as option.
	* mapproject_func.c:	Added -s[r] as option.
	* project_func.c:	Added -s[r] as option.
	* gmtmath_func.c:	Added -s[r] as option.
	* gmtconvert_func.c:	Added -s[r] as option.

2010-05-02	pwessel
	* gmtstitch_func.c:	Promoted from supplement misc. Compiles, not tested.
	* gmtdp_func.c:		Promoted from supplement misc. Compiles, not tested.

2010-04-25	pwessel
	* psxy[z]_func.c:	For -Svs, the 2nd set of coordinates did not consider -:

2010-04-22	remko
	* gmt_map.c:		Improving map boundary crossing mechanism (first step)

2010-04-21	pwessel
	* sph/*:		Initial port to GMT 5 modules (compiles)

2010-04-20	pwessel
	* dbase/grdraster_func.c:	Operational.

2010-04-20	remko
	* *.txt, *_func.c:	-? causes usage message. Added info on -^ and -? (syntax and usage).
				Put explanation of -h and -: in the proper place.
	* explain_help.txt:	Help info
	* explain_colon.txt:	Renamed from explain_-t.txt
	* explain_-h.txt:	Renamed from explain_-H.txt

2010-04-19	pwessel
	* gmt_init.c:		Duplicated some initializations from GMT_begin to GMT_begin_module
				and split freeing between GMT_end and GMT_end_module.
	* dbase/grdraster.c:	Started initial porting to GMT 5 as module

2010-04-19	remko
	* gmtapi_parse.c:	Allow programs (like minmax) to work with NO arguments. Other
				programs should produce the usage message, not a segfault.
				Return OK from GMT_Sort_Options when list is empty, not error.
	* minmax_func.c:	Work again without arguments.
	* gmt_map.c:		GMT_wrap_around_check_x: removed superfluous code.
				GMT_geo_to_xy_line: Lift pen up when encountering NaN values.

2010-04-16	remko
	* gmt_init.c:		Isolated more compatibility code within #ifdef GMT_COMPAT #endif
				Added warning when using GMT4 parameters.
	* test/*.sh, scripts/*.sh, examples/*:	Use GMT5 default names

2010-04-15	pwessel
	* pshistogram_func.c:	Fixed # of bins bug when a datapoint equaled east.
	* gmt.h:		Make most members be allocated in the struct itself
	* gmt_init.c:		Added GMT_module_begin|end to manage save/restore of GMT struct
	* pslegend_func.c:	Mostly is now working with the new save/restore system.
	* examples/*:		Use GMT5 default names and syntax

2010-04-11	pwessel
	* gmtapi_util.c:	Now register resources with both family and method.
	* pslegend_func.c:	Now produces output (to be refined).  No image/scales yet.

2010-04-11	remko
	* gmt_init.c:		Changed frame.side to be binary flag 1 + 2, instead of 1 or 2.
				Use gmt_decode_wesnz (renamed from gmt_strip_wesnz) more efficiently.

2010-04-10	remko
	* pslib.c:		Renamed PSL_set{integer,pen,points,textdim,units} to PSL_def...
				Renamed PSL_setrgb to PSL_defcolor.
				psl_putcolor and psl_putdash, replacements for psl_place_color and
				psl_place_setdash, now return strings, instead of write out directly.
				Significantly simplified font and color indexing and output
				formatting in psl_paragraphprocess.
				Avoided using any fputc commands. All PS output through PSL_command.
	* gmt_init.c:		System-wide defaults is now share/conf/gmtdefaults.conf.
				Removed GMT_getdefpath.

2010-04-09	pwessel
	* pslegend_func.c:	First porting, added to Makefile, compiles only.

2010-04-09	remko
	* gmtset_func.c:	Introduced -D[s|u] to gmtset, like in gmtdefaults
	* gmt_init.c (GMT_getdefpath):	Use 's', 'u', and other as argument, not 2, 1, 0.
	* pslib.h:		PSL_SQUARE_CAP had wrong value (0 instead of 2)
	* gmt_init.c:		Significant improvement and simplification of option parsing.
				All gmtdefaults files must be read before PSL_beginsession.

2010-04-08	remko
	* gmt_support.c:	More robust checking of font, pen and color representation.
	* *.tex:		Replaced .gmtdefaults4 and .gmtcommands4
	* gmt_init.c:		Added extra argument to GMT_unit_lookup and GMT_convert_units to
				better select default unit (other than settings.measure_unit).
	* gmt_init.h:		Introduced macro GMT_to_inch to shorten GMT_convert_units call
				when default unit is settings.measure_unit and target unit is inch.

2010-04-08	pwessel
	* gmt*.{c,h,tex,txt,sh,csh,bat}:	The header option -H is now -h but is backwards compatible.
	* *_func.c:		Parsing simplified by doing all GMT commons inside library.

2010-04-07	remko
	* gmtapi_parse.c:	Always allocate at least a null string in GMT_Make_Option.
				Issue error GMT_ARG_IS_NULL when arg is null pointer in GMT_Append_Option.
	* gmtapi_errors.d:	New input file to create both gmtapi_errno.h and gmtapi_errstr.h.
				This file should later contain also an actual error string.
	* gmt_support.c:	Let GMT_chop zero out ALL \n and \r.
	* *_func.c:		Replaced checks on opt->arg by opt->arg[0]

2010-04-06	remko
	* gmt_init.c, gmt_unique.h, gmt.h:	Redid workings of .gmtcommands.
				Avoids crashes and simplifies way of dealing with -J.
	* gmt_plot.c:		Plot vertical axis before basemap so that title is plotted on top,
				not along the basemap. Fixed bug when using user-defined z-level.
	* gmt_init.c:		Make -Z option part of -p. -Z still allowed for backwards compatibility.
				Suggest using -R and -J when using -p.
	* {grdview,psbasemap,psclip,pscoast,pstext,psxyz}_func.c:	---"---
	* pstext_func.c:	Old -Z+ changed to -Z, but implemented with backwards compatibility.
	* pslib.c, PSL_prologue.ps:	Improved version of EPS inclusion mechanism.
	* {psimage,psscale}_func.c:	Make -p work with optional -R -J -Jz.
	* *.txt:		Use IT() and BD() macros.

2010-04-05	remko
	* pslib.c:		Used wrong PS call for textbox with straight corners
				Round dash length back to integers.
	* pstext_func.c:	Split the confusing -W option into three options:
				-G<fill>   color of textbox (was textcolor but that can be done with
				           font specification, e.g. Helvetica,red)
				-W<pen>    pen of the textbox (was -Wo<pen>)
				-To|O|c|C  shape of the textbox
	* gmt_io.c (GMT_parse_segment_header): -G+ and -W+ can now simply be -G and -W.
				-W option modifies the default setting, which is the one given on
				the command line.
	* gmt_io.c (GMT_read_table): Work properly with gaps (used to skip following record)
	* gmt_support.c:	GMT_gap_detected moved to gmt_io.c
	* gmt_plot.c:		Worked out way to make checkers in frames work properly.

2010-04-04	remko
	* job*.*, scripts/*.sh:	Replaced -W0.25p by -W (default pen)
				Replaced -W<>,o by -W<>,. (dotted line)
				Replaced -W<>,a by -W<>,- (dashed line)
	* gmt_plot.c (GMT_plane_perspective):	Allow plane = GMT_ZW to indicate z-level is not
				yet a projected coordinate.
	* gmt_map.c, gmt_init.c:	Set default current.proj.{fwd,inv}_{x,y,z} to linear
				transformation just in case they do not get set elsewhere.

2010-04-02	pwessel
	* gmtmath_func.c:	Now honors the order of columns in -F.  Also implemented the
				handling of -S[f|l] since that was left out when porting.

2010-04-02	jluis
	* gmt_init.c:		New function GMT_fprintf that uses vfprintf ().
	* *_func.c:		Replaced all occurences of fprintf by GMT_fprintf on mains.
	* job*.bat:		Fixed errors in examples ex03, ex04 & ex17 batch files

2010-04-02	remko
	* *_func.c:		Replaced -E<azim>/<elev>... by -p<azim>/<evel> conform grdimage, thus
				avoiding clash with -E<dpi>.
	* *.txt:		---"---
	* explain_{-J,-R,-X,-Y,-c,perspective}.txt:	Mention use of option without argument
	* gmt_init.c:		Added gmt_parse_p_option to GMT_parse_common_option to handle new -p
				option consistently.
	* gmt_support.c:	Removed now obsolete GMT_get_proj3D
	* explain_perspective.txt:	Replaces explain_-E.txt
	* psimage_func.c, psscale_func.c:	Implemented -p option to do 3-D perspective
	* job04*.*:		Replaced -E by -p
	* gmt_unique.h:		Added -p, so one can repeat -p after having set -p<azim>/<elev> in a
				previous command.

2010-04-01	jluis
	* gmt_init.c:		Re-write GMT_message & PSL_command macros as functions to workaround
	* pslib.c:		the DLL boundary cross problem on Windows. This solution is #ifdeffed
				to the Windows build.

2010-04-01	remko
	* gmtset_func.c:	Added -C option to convert .gmtdefaults4 file to GMT5
	* *.txt, *.tex:		Replaced all gmtdefaults parameter names by the new ones
	* grdimage_func.c:	Implemented -p option to do 3-D perspective
	* job04c.*:		Replaced plane perspective grdview image with grdimage

2010-03-31	remko
	* gmt_pennames.h:	Promoted "default" above "thinnest".
	* gmt_support.c:	GMT_putpen moved from gmt_init.c, now "names" the pen thickness.
				GMT_init_pen (now obsolete) sets default to black.
				Removed last to arguments of GMT_font_lookup (always the same).
				Added GMT_getfont, GMT_putfont and GMT_font_lookup.
				Removed GMT_old2newpen and GMT_contourlabel_specs_old:
				No more backwards compatibility with GMT 3.
	* gmt_init.c:		Moved GMT_font_lookup to gmt_support.c
				Removed FONT_*SIZE* (now integral to FONT_*).
	* gmt_texture.h:	Rename GMT_FONT to GMT_FONTSPEC.
				Added new GMT_FONT struct to hold size,name,color combination.
	* *.c:			Default pen now is set by MAP_DEFAULT_PEN (current.setting.default_pen)
	* gmtapi_parse.c:	Parse -- options before the others.
	* gmtdefaults.in:	Added MAP_DEFAULT_PEN. Used new FONT_* specifications.
				Removed FONT_*SIZE* (now integral to FONT_*).
				MAP_FRAME_PEN changed from 1.25p to "thicker" (1.50p).
	* gmt_defaults.h, gmt_keywords.txt:	---"---
	* *_func.c:		Use new GMT_FONT struct.
				Replaced background_rgb by default_pen.rgb where appropriate.
				Replaced foreground_rgb by page_rgb where appropriate.
	* gmt_plot.c:		---"---
	* ps|grdcontour_func.c:	Added new modifier -W- to instruct coloring of contour labels.
	* configure.ac:		Fixed reversed use off --enable-flock.
	* gmt_init.c, gmt_notunix.h:	Use -DFLOCK to switch file locking on instead of -DNO_LOCK
				to switch it off.


2010-03-30	pwessel
	* *.c:			Introduced GMT_Begin|End_IO throughout.

2010-03-30	remko
	* gmt_init.c:		Replaced gmt_put_colorname by GMT_putcolor, which can be
				more easily used to produce the color name.
				Removed GMT->current.setting.basemap_frame_rgb setting,
				use GMT->current.setting.frame_pen.rgb instead.
				No longer produces MAP_FRAME_COLOR on output.
				Introduced MAP_PEN to set all MAP_*_PEN.
	* gmt_prototypes.h:	Added GMT_putcolor and GMT_putpen.
	* gmt_support.c:	GMT_init_pen now initializes pen as black (as specified) not as
				GMT->current.setting.frame_pen.rgb

2010-03-29	remko
	* pscoast_func.c:	Fixed order of GMT_plane_perspective calls
	* *_func.c:		Removed superfluous "if (GMT->current.proj.three_D)"
	* grdview_func.c:	Fixed problems with parsing -Wm|c|f option
				Colors were rounded to primary and secondary colors
				Fixed plotting of mesh over surface
				Fixed plotting of 3D image
				No more clipmask drawn when using -Qc (using image mask instead)
	* PSL_label.ps:		Replaced one gsave by clipsave
	* gmt_plot.c:		Fill the "open" parts of the frame checkers with the page color
				set by PS_PAGE_COLOR (not done the corners though).
	* gmt_support.c:	Headers in GMT_PALETTE need to be deallocated with free(),
				not GMT_free().

2010-03-28	jluis
	* configure.ac:		Removed the -D_WIN32 association to Cygwin as on 1.7 version
				there would be a conflict with the GMT_setmode function

2010-03-28	remko
	* gmt_io.c:		Made closing of netCDF files in GMT_fclose safer
	* psxyz_func.c:		Made 3-D plotting of polygons, lines, and rotated rectangles work
	* gmt_plot.c:		Get the perspective of the vertical axis in 3D right
	* grdview_func.c:	Fixed some errors in perspective

2010-03-27	pwessel
	* gmtapi_parse.c:	Not allow -<number> as option so that negative numbers
				on the command line can be recognized.
	* *.[ch]:		Many little bug fixes to get all examples to run without
				crashing.  Still need to rewrite pslegend.

2010-03-27	remko
	* *.[ch]:		Replaced GMT_TEXTURE texture by GMT_PALLETTE palette
				Replaced texture in GMT_PEN by style
				Replaced texture = solid by style = solid
				Replaced GMT_*_texture by GMT_*_palette
				Replaced GMT_gettexture and GMT_is_texture by GMT_getpenstyle
				and GMT_is_penstyle
				Removed current.palette
				Replaced "multisegment header" with "segment header"
	* *.txt */*.txt:	---"---
				Replaced all generic mention of "r/g/b" by "color"
	* gmt_support.c:	Fixed GMT_copy_palette to properly copy labels

2010-03-26	remko
	* gmtdefaults.txt:	Changed all GMT setting names from GMT4 to GMT5 standard
	* GMT.in:		Removed. Now made from GMT.c
	* gmtdefaults_??.in:	Removed. Replaced with single gmtdefaults.in file.
	* configure.ac:		Changed accordingly.

2010-03-25	remko
	* gmt_io.c:		GMT_is_a_blank_line saw 't' instead of '\t' as whitespace
	* gmt_support.c:	Interpolation in CPT file was rounded, creating only primary/
				secondary colors.
	* psxy_func.c:		Now properly parses headers (used to use last one only).
				Can now use GMT_fix_up_path (used to crash).
	* gmt_init.c:		PS_VERBOSE was read as numerical, instead of true/false.
				Routine gmt_true_false_or_error will now also take "1" or "t"
				to mean "true" and "0" or "f" to mean "false" as well.

2010-03-25	pwessel
	* *_func.c:		Check that API was initialized, then assign GMT = API->GMT.
	* *.c:			Many minor fixes to prevent SEGV in examples, as well as
				memory handling issues.

2010-03-24	pwessel
	* gmtapi_parse.c:	Improved developer documentation in this file, streamlined
				the code, ensured proper error handling throughout, and fixed
				a free/GMT_free bug in GMT_Delete_Option.
	* gmtapi_util.c:	Improved developer documentation in this file, streamlined
				the code, ensured proper error handling throughout, eliminated
				checking when it is known that a calling function would already
				have checked.  Fixed some minor errors.
2010-03-24	remko
	* gmt_plot.c:		Renamed GMT_geo_line to GMT_plot_line and introduced new
				GMT_geo_line to plot lines with lon/lat coordinates.
	* psxy_func.c:		Several fixes to make almost work.

2010-03-23      pwessel
	* *.c:                  Use GMT_LL/PSL_LL to handle 64-bit integers across many OS

2010-03-23	remko
	* pslib.[ch], pslib_inc.h:	Removed pslib_inc.h, now in pslib.c.
				Removed PRINT_SIZE_T macro. Added PSL_LL macro.
	* gmt.h, gmt_macros.h:	Removed PRINT_SIZE_T macro. Added GMT_LL macro.
	* grdinfo_func.c:	Removed PRINT_SIZE_T macro.

2010-03-22	pwessel
	* *.[ch]:		Replaced all BOOLEANs with GMT_LONGs

2010-03-20	pwessel
	* minmax_func.c:	Added -A option, rewrote processing of records using new i/o,
				updated man page.

2010-03-19	pwessel
	* testgmtio.c:		Added to test and demonstrate how rec-by-rec table i/o is to be
				done in GMT5 applications.  It has hooks to handle all the things
				that set off flags in the i/o, e.g., headers, segments, NaNs,
				errors, gaps.
2010-03-15	pwessel
	* gmt_io.c:		Added GMT->current.io.skip_duplicates [FALSE] to control if consecutive
				records with identical x,y should be skipped.  This is needed
				by programs that uses GMT_sph_inonout, which does not expect to
				find duplicates vertices.
	* gmtselect_func.c:	Turns skip_duplicates on before reading polygons
	* grdmask_func.c:	Turns skip_duplicates on before reading polygons
	* grdmath_func.c:	Turns skip_duplicates on before reading polygons
	* ps2raster_func.c:	Now checks that all PS files begin with %!PS.

2010-03-11	remko
	* ps2raster.c:		End matter did not get parsed when there is no %%Orientation.

2010-03-09	pwessel
	* pslegend_func.c:	Uninitialized text string could put garbage in script.

2010-03-08	remko
	* make_math.sh:		Removed creation of *math_def.h, merged with *math_func.h.
	* *math_func.c:		Removed include of *math_def.h. Removed backwards compatibilities
				for GDIST and x, -, +, ^

2010-02-28	pwessel
	* gmt_map.c:		GMT_wesn_clip function would clip polygons even though
				there were no restrictions on longitudes (w/e = 360).

2010-02-21	pwessel
	* gmtapi_parse.c:	Protect against char arguments with trailing \n or \r in option list.

2010-02-21	jluis
	* gmt2rgb.c:		Option -G was freeing the output name before it was even allocated.
				This crashed the Windows binary.

2010-02-17	pwessel
	* grd2cpt_func.c:	Now added.
	* GMT.c:		Now added.
	* gmtapi_cmd.c:		Now included in libgmt.a with no internal function conflicts.

2010-02-15	remko
	* gmt_support.c:	Further improved internals of GMT_contour, GMT_trace_contour,
				GMT_splice_contour, significantly reducing amount of code lines.
				Removed GMT_start_contour.

2010-02-13	pwessel
	* greenspline_func.c:	Must insist that one of [-R -I], -N, or -T is specified.

2010-02-11	remko
	* gmt_support.c:	Improved the way contours on saddle points are produced.

2010-02-08	pwessel
	* gmt_plot.c:		Parallels that should be straight (e.g., in -JI) would sometimes
				appear with jump gaps.  Reported by E. Suarez 2/2/2010.
2010-02-01	remko
	* g??math_func.c:	Added function SQR (square).

2010-01-28	pwessel
	* grdcontour_func.c:	L or H color for first min/max annotation was not set

2010-01-26	remko
	* gmt_plot.c:		Fixed bug in GMT_plot_map_scale that could lead to endless loops
				when using scales to 100 km or any exact power of 10. Error was
				limited to 64-bit.

2010-01-24	jluis
	* meca/submeca.c:	Replaced calls to d_atan2() by d_atan2d() since the code expects
				angles in degrees. Thanks to Dan Scheirer for finding this.
	* meca/psmeca.c:	Removed out of place and repeated line to compute size in -a option
	* test/meca:		More meca tests added (from src/meca)

2010-01-21	jluis
	* mgd77/mgd77.c:	Update for 11th generation IGRF - IGRF2010

2010-01-17	jluis
	* surface_func.c:	Add options to interpolate with breaklines and to create
				pixel registration grids (options -D & -F)

2010-01-13	remko
	* psscale_func.c:	psscale -Bg now honours MAP_GRID_PEN_PRIMARY (as GMT4).

2010-01-11	pwessel
	* grd2xyz_func.c:	Added -N<value> to replace NaNs on output and to match xyz2grd options.
	* gmt_support.c:	GMT_inonout_sphpol_count could count a tangent touch as a crossing if
				the tangent point was a node point.

2010-01-09	pwessel
	* gmt_map.c:		GMT_wesn_clip assumed we always were clipping a polygon when in fact
				this depends on the application.
2010-01-08	jluis
	* gmt_support.c:	Increase the size of the variable that contains the path to
				a CPT file and the pathname to BUFSIZ bytes.
	* surface_func.c:	Eliminate 2nd sort when no change in throw_away_unusables.

2010-01-07	pwessel
	* pslib.c:		PSL_plottext can now accepts NULL text, which then assumes
				PSL_plottextbox was called first.

2010-01-05	pwessel
	* gmt_plot.c:		Calculation of actual width of map scale in pscoast/psbasemap
				did not anticipate using -E for 3-D perspective and got
				wrong width sometimes with a negative sign.
2009-12-20	jluis
	* ps2raster.c:		Write a GeoPDF registration info (doesn't work most of times)

2009-12-17	remko
	* psxy[z]_func.c:	New (and final) symbol -Sm for math angle, which lets
				you draw a circular arc with optional curved arrow
				heads in one, both, or zero ends.

	* psimage_func.c:	Added, needs testing.
	* psmask_func.c:	Added, needs testing.
	* psrose_func.c:	Added, needs testing.
	* pswiggle_func.c:	Added, needs testing.
	* sample1d_func.c:	Added, needs testing.
	* spectrum1d_func.c:	Added, needs testing.
	* splitxyz_func.c:	Added, needs testing.
	* surface_func.c:	Added, needs testing.
	* trend1d_func.c:	Added, needs testing.
	* trend2d_func.c:	Added, needs testing.
	* triangulate_func.c:	Added, needs testing.
	* xyz2grd_func.c:	Added, needs testing.
	* grdblend_func.c:	Added, needs testing.

2009-12-07	pwessel:
	* grdvolume_func.c:	Added, needs testing.
	* grdview_func.c:	Added, needs testing.
	* grdproject_func.c:	Added, needs testing.
	* minmax_func.c:	Added, needs testing.
	* project_func.c:	Added, needs testing.
	* ps2raster_func.c:	Added, needs testing.
	* psclip_func.c:	Added, needs testing.
	* pshistogram_func.c:	Added, needs testing.

2009-12-06	pwessel:
	* grdfft_func.c:	Compiles.  Major changes due to global variables now eliminated.
				Needs testing.
	* grdhisteq_func.c:	Added, needs testing.
	* grdmask_func.c:	Added, needs testing.
	* grdmath_func.c:	Added, needs testing.
	* grdpaste_func.c:	Added, needs testing.
	* grdreformat_func.c:	Added, needs testing.
	* grdvector_func.c:	Added, needs testing.

2009-12-03	pwessel:
	* gmtmath_func.c:	Starts to work, at least for simple cases.  Needs more testing.
	* gmt2rgb_func.c:	Added, compiles.

2009-12-01	pwessel:
	* gmt_io.c:		Added GMT_set_cols to simplify i/o # column settings.
	* pstext_func.c:	Added, tested normal text mode which plotted.

2009-11-30	pwessel:
	* gmt_grd.h:		Added GMT_grd_[i|j]_to_[x|y] and inverse macros when we
				can use a struct GRD_HEADER pointer for all the parameters
				needed by GMT_[i|j]_to_[x|y].
	* nearneighbor_func.c:	Added
	* gmt_io.c:		Placed error report on ascii read inside read function to
				avoid endless duplication in the main functions.

2009-11-29	pwessel:
	* gmtapi_util.c:	Let GMT_Put_Record take a mode rather than n_cols and use
				mode to write data-, header-, segment-, or text-records.
				The rec pointer is now void and can be *double or *char.
	* gmtselect_func.c:	Added
	* grd2xyz_func.c:	Added
	* grdfilter_func.c:	Added
	* grdgradient_func.c:	Added
	* pscontour_func.c:	Added

2009-11-29	remko
	* gmt_init.c:		Set progname in GMT_begin. Output PS_EPS setting properly.
				Added module_name to GMT_INIT struct to be used in error msg.
				Binary image format removed as option.
	* gmtdefaults_??.in:	New naming of settings.
	* configure.ac:		@EPS@ is now true or false.
	* gmtprogram.c:		Pass argv[0] to Create_Session (for GMT_begin).
	* pslib.c:		Binary image format removed as option.
	* gmt_plot.c:		Got plotting of z-axis right.

2009-11-28	pwessel
	* fitcircle_func.c:	Added
	* blockmedian_func.c:	Added
	* blockmode_func.c:	Added
	* gmtapi_util.c:	The import functions now report things like "reading from ..."
				so no mains needs to worry about that.  Also, no mains need
				to have #ifdef SET_IO_MODE since that is taken care of by
				the GMT API library.

2009-11-27	pwessel
	* gmt_init.c:		The old +gmtdefaults mechanism is no longer supported.
	* gmtwhich_func.c:	Added.
	* grdlandmask_func.c:	Added

2009-11-26	pwessel
	* grdcontour_func.c:	1) -Q should only apply to closed contours
				2) -T failed to find inside point for oblique projections.

2009-11-25	pwessel
	* gmt_init.c:		Modified GMT_begin to also initialize PSL, then parse
				GMT/PSL defaults.  Split gmt_history into gmt_get_history
				which is called by GMT_begin at start of session. History
				is maintained via GMT->init.history and updated by the
				GMT_Complete_Options via GMT_Sort_Options.  This replaces
				-R with the latest -Rw/e/s/n, etc.  Then, GMT_Destroy_Session
				calls GMT_end which calls gmt_put_history which finally
				writes out the new .gmtcommands listing.
				Also parse .gmtcommands PSL defaults directly into the PSL struct
				if it is not NULL.
	* gmtdefaults_func.c:	Now moved to "PSL" programs since it must be able to parse PSL.
	* gmtset_func.c:	---"---

2009-11-25	remko
	* pslib.c:		Be more tolerant of short paths in psl_patch, PSL_plotline
				and PSL_plotpolygon

2009-11-24	pwessel
	* gmt_init.c:		Guard against getting a negative hash value (happened
				when text was Russian language codes from ru.d)
2009-11-24	remko
	* pslib.c:		Removed old obscure traps needed for pscoast. Fixed bug
				in PSL_plotarc. Only issue setlinecap/setlinejoin/setmiterlimit
				when actually changed.
	* pscoast_func.c:	No longer relies on traps in pslib.
				Reuse recursive code both for filling and clipping.
				No longer suggests it is clipping while it is filling.
	* gmt_support.c:	GMT_NaN_pen_up moved to gmt_plot.c.
	* gmt_map.c:		Now needs pslib.h because of defines PSL_MOVE and PSL_DRAW
	* gmt_init.c:		Now needs pslib.h because of defines PSL_BUTT_CAP, etc.
	* gmt_plot.c:		Replaced old identifiers 3,2 by PSL_MOVE,PSL_DRAW.
				Make sure boundary checkers are drawn with butt cap.

2009-11-24	jluis
	* grdedit_func.c:	Now a GMT 5 program (not complete)
	* grdtrend_func.c:	Do not allocate the residue array if not needed.
				Simplify the 'xval & yval' computation

2009-11-23	pwessel
	* grdimage_func.o:	Initial version, compiles, makes image but gv wont show?
	* grdlandmask.c:	Round-off and bug caused missing nodes for -F -R

2009-11-23	remko
	* pslib.c:		PSL_plotline: arguments "type" and "close" merged.
				Use combination of PSL_DRAW, PSL_MOVE, PSL_STROKE and
				PSL_CLOSE for "type. Previous version incorrectly removed
				last point on "close" when line did not start with move.
				PSL_plotarc, PSL_plotpoint: use combination of PSL_DRAW,
				PSL_MOVE, PSL_STROKE, PSL_REL for "type.
	* pslib.h, pslib.txt, *.*.c:	---"---
	* gmt_plot.c:		Removed GMT_geoplot and GMT_geosegment (obsolete).

2009-11-22	pwessel
	* grd2cpt_func.c:	Added. More or less finalized GMT API.
	* gmt_globals.h:	Not used.

2009-11-20	remko
	* pslib.c, PSL_prologue.ps:	"os" is now either "P S" or "N", thus changing all
				"P fs os" to "fs os". Fill automatically closes path, so no
				"P" needed before that. Also ensure init of "fs" and "os".

2009-11-20	pwessel
	* doc/GMT_API.tex:	Worked up to a reasonable shape; GNUmakefile now builds the
				HTML and PDF documentation in share/doc.
	* gmtapi_util.c:	Added error checking throughout, especially checking the
				pointers returned by GMT_memory.  Now, all *_Destroy_*
				functions, like the *_Create_* functions, expects the address
				of the pointer whose memory should be freed.
	* gmtapi_parse.c:	Same as above.
	* share/cpt/*.cpt:	Cleaned up (removed DOS \r, spaces, unneeded decimals) so one
				can compare originals to output of makecpt for testing of i/o
	* psscale_func.c:	Ported.

2009-11-19	pwessel
	* gmtapi_util.c:	Removed argc, argv as argument.  Replaced by a session tag
				which (if not NULL) is used in error messages.  Also added
				a session_ID which is useful for tracking multiple sessions.
	* pscoast_func.c:	Now finishes but misses some bins.
	* gmtconvert.txt:	With -D can now use single segment number of a combination
				of table number and segment number within the table

2009-11-19	remko
	* gmt_map.c, gmt_shore.c:	Removed 3D projections (use GMT_plane_projection instead)
	* gmt_plot.c:		Replaced gsave/grestore in GMT_plane_perspective by
				currentmatrix/setmatrix pair.
				Promoted GMT_plane_perspective to higher level (only
				GMT_vertical_axis sets it and restores it).
				No more need for origin shift when doing 3D (already in GMT_plane_perspective and
				GMT_xyz_to_xy).
	* *.c:			Update GMT_plane_perspective calls
	* pscoast_func.c:	Introduced (runs but aborts prematurely).
	* gmt_map.c:		view_azimuth now remains viewer azimuth, not viewing direction.
	* pslib.c:		Use clipsave/cliprestore to encapsulate clipping, not gsave/grestore.

2009-11-18	pwessel
	* filter1d_func.c:	Now using the new i/o, hence acquires -m -g capability!
	* pslib.c:		Initialize pointers to NULL and reset them to NULL in
				psl_free.

2009-11-18	remko
	* gmt_map.c:		Removed GMT_coordinate_to_[xy]. Obsolete, use GMT_x_to_xx
				and GMT_y_to_yy instead.
	* gmt_plot.c:		GMT_vertical_axis now through plane_perspective mechanism.
				Removed GMT_xyz_axis3D, GMT_text3D, GMT_textbox3D.
				Removed bug from GMT_plane_perspective.

2009-11-17	pwessel
	* *_func.c:		Merged in *_func.h since only included by these funcs.
	* gmt_support.h:	Macro GMT_free now sets freed pointers to NULL
	* gmt*.c:		Declared pointers are initialized to NULL

2009-11-17	jluis
	* grdclip_func.[ch]:	Now a GMT 5 program and working.
	* grdinfo_func.c:	Now a GMT 5 program (partially working).

2009-11-17	remko
	* gmt_plot.c:		Keep dimensions of annotation labels during dimensioning of offsets
				for faster use during justification.
				Further removed 3D functions from internal functions and replace by
				GMT_plane_perspective (all marked by #ifdef OLD3D).
				GMT_fill removed (use GMT_setfill + PSL_plotpolygon instead).

2009-11-16	pwessel
	* gmtdefaults_func.c:	Now a GMT 5 program and working.
	* gmtset_func.[ch]:	Now a GMT 5 program and working.
	* grdcontour.txt:	Default for -T is now 15p/3p
	* psxy[z]_func.c:	Now use points for vector and error-cap dimensions.
	* psrose.c:		Now use points for vector attributes
	* grdcontour.c:		---"---
	* pslegend.c:		Now use points for box clearance
	* greenspline_func.c:	Converted, compiles and tested 1d/2d.

2009-11-16	remko
	* gmtdefaults_??.in, gmt_globals.h:	Defaults of small offsets that were different
				between SI and US are now all in points. Origin offset now
				1 inch in both cases.
	* gmt_init.c:		MEASURE_UNIT can now just be 'c', 'i', 'm', or 'p'.
				Will store input unit on settings like X_ORIGIN and then
				write those out when producing a GMT defaults file.
				Removed resize option for annotation offsets (was obsolete).
				Removed all backwards compatible setting names like ANOT_FONT_SIZE.
	* gmt_keywords.d:	Removed all backwards compatible setting names like ANOT_FONT_SIZE.
	* gmt_plot.c:		Removed need for global parameters from GMT_plane_perspective.
				Starting to remove all 3D functions and using GMT_plane_perspective
				instead.

2009-11-15	pwessel
	* gmtapi_util.c:	Added GMTAPI_{Import|Export|Destroy}_CPT i/o funcs.
	* makecpt_func.c:	Now using GMTAPI i/o machinery successfully.
	* *_inc.h:		Now renamed to *_func.h to match *_func.c

2009-11-15	jluis
	* x2sys/x2sys_list.c:	Weights were not written out when names were selected as well,
				as in -Fncw

2009-11-15	remko
	* gmt_init.c:		Move normalization of symbol sizes to symbol_parse function,
				thus allowing to remove it from psxy[z].
	* psxy.c:		A lot of coding improvements.
	* psxyz.c:		---"---. Fixed bug in distance sorting (also made much simpler).
	* gmt_plot.c:		Deleted all GMT_<symbol> routines. Became superfluous after
				introduction of GMT_plane_perspective.
				GMT_plane_perspective further improved: do just translations if
				possible and but global variables in z_project struct.

2009-11-14	pwessel
	* makecpt_func.c:	Working version but not passing via ptr yet

2009-11-13	pwessel
	* testgmt5.c:		Simple GMT 5 program that does its own grid i/o but
				then calls GMT_grdcut to do the work.

2009-11-12	pwessel
	* gmt_io.c:		Internal i/o seems complete
	* gmtconvert_func.c:	Application works with all options and binary data.
	* grdcut_func.c:	Initial effort; appears to work.

2009-11-12	remko
	* PSL_prologue.ps, pslib.c:	Renamed all symbol macros. Added /Sm for rounded box.
				Guarded all symbol macros against rogue lines drawn from
				currentpoint. Improved rectangle macros /Sj and /Sr.
				Inserted /Sb and /Sm in PSL_plottextbox.
	* psxyz_func.c:		Introduced GMT_plane_perspective to do 3D plotting more easily.
				Testing stage.
	* psxy_func.c:		Code harmonization with psxyz_func.c
	* gmt_map.c:		Removed GMT_project3D, use GMT_geo_to_xy and GMT_z_to_zz instead.
				GMT_2D_to_3D renamed to GMT_xyz_to_xy_n.
				GMT_2Dz_to_3D renamed to GMT_xy_do_z_to_xy_n
	* *.c:			Renamed {Free,New}_Program_Ctrl to {New,Free}_program_Ctrl
	* gmt_plot.c:		GMT_plot_* renamed to GMT_geo_*. Removed fill/outline arguments
				from those routines. GMT_<symbol> routines made obsolete.
				GMT_draw_fence, GMT_draw_custom_symbol, GMT_draw_{mag,dir}_rose
				converted back to 2D. GMT_draw_map_rose uses GMT_plane_perspective.
				GMT_draw_custom_symbol now uses GMT_SYMBOL_<symbol> macros.
	* custom/*.def:		Replaced 'C' (old standard) by 'c' for circles.

2009-11-12	pwessel
	* gmtconvert_func.c:	First working version (only ascii tested)
	* gmt_io.c:		Added GMT_write_dataset function

2009-11-11	pwessel
	* psxyz_func.c:		Now working with basic input file.
	* gmtapi_util.c:	GMTAPI_Import_Dataset now accepts a geometry variable
				so we know if it is point, line, poly, grid.

2009-11-10	remko
	* pslib.c:		Properly init fill
	* gmt_support.c:	Convert GMT_rgb_color to 0-1 range
	* psxyz_func.c:		First working version
	* psxy_func.c:		Added to CVS

2009-11-09	remko
	* PSL_prologue.ps, pslib.c:	Removed all superfluous strokes. Both M and m are
				now just /moveto. "m" slated to be replaced by "M".
	* gmt_support.c, gmt_error.h:	Changed GMT_err_pass and GMT_err_fail to macros, passing
				sourcefile:lineno on to GMT_err_func in DEBUG mode.

2009-11-09	pwessel
	* gmt_shore.[ch]:	Changes to accommodate new GSHHS2.0.2 netcdf files
				which needed more metadata to properly compute the
				level of tile corners after features where dropped
				due to size etc.  2.0.2 will be released with GMT 4.5.2
				but early adopters (CVS) will get a warning with
				instructions on how to ftp.
	* grdgradient.c:	Now, -Lg will imply -fg to properly set geographic units
				Fixed bug where the gradient at the S pole was not
				replicated to x = east.

2009-11-07	pwessel
	* gmt_io.c:		GMT_access did not check for NULL filename

2009-11-07	remko
	* PSL_prologue.ps:	/SX and /SY introduced for x-dash and y-dash. /SW, /O and /SC
				improved/changed so that order of arguments generally is:
				size x y.
	* pslib.c:		---"---
				psl_sector renamed psl_wedge, psl_rotaterect renamed psl_rotrect.
				psl_ellipse: sizes are now full major/minor axes, not semi-axes.

2009-11-06	remko
	* pslib.c:		PSL_plotbox introduced (plots box).
				PSL_plot*image added justify option; allow 0 x|ysize to keep aspect
				ratio.
				psl_point renamed to psl_dot. PSL_POINT renamed to PSL_DOT.
				psl_rotatetrans and psl_transrotate removed: single code in PSL_setorigin.
				psl_rect fixed to work properly with plot coordinates.

2009-11-05	pwessel
	* imgsrc/img2google:	One gmtmath call did not have -Q

2009-11-04	pwessel
	* pslib.[ch]:		Added function to map user coords to measurement coords.

2009-11-02	pwessel
	* mapproject.c:		The -S option failed after i/o makeover.

2009-10-31	pwessel
	* pslib.[ch]:		Break up PSL_paragraph to separate out PSL_paragraphbox.

2009-10-30	remko
	* pslib.h, gmt_colors.h:	Introduced PSL_rgb_copy and GMT_rgb_copy to copy RGB triplets.
	* pslib.c, pslib.txt:	PSL_setdash and PSL_linewidth now officially take points as input.
				Removed invert argument from PSL_bitimage.
				Removed invert and outline argument from PSL_setpattern.
				Fixed bugs in PSL_plot preventing proper stroking.
	* gmt_support.c:	Removed GMT_convertpen (became obsolete).

2009-10-29	remko
	* gmt.h, gmtapi.h:	gmt.h now includes gmtapi.h and not vice versa.
	* pslib.c:		PSL_textbox now responds to PSL_setfill for fill color and outline.

2009-10-28	pwessel
	* pslib.[ch]:		Use dpu and dpp to scale units and points to PS dots.

2009-10-28	remko
	* *.c, *.h:		Changed RGB from int to double.
				PSL_setpaint -> PSL_setcolor.
				PSL_setlength -> PSL_setunit, PSL_setheight -> PSL_setpoints.
	* pslib_inc.h:		New macros PSL_[stq]255 for double (0-1) to int (0-255) conversion.
	* pslib.c:		Removed PSL_rgb_to_mono.
	* psimage.c:		Replace PSL_rgb_to_mono by PSL_gray_encode.
	* pslib.c:		Bug fix: memory never got freed by PSL_free
	* gmt_plot.c:		Adjust to several changes in pslib.c.
	* gmt_support.c (GMT_memory_func):	Print number of items and size on error.
	* *_func.c:		More cleaning work and safe returns (freeing mem first).
	* Makefile:		psldemo included

2009-10-27	pwessel
	* pslib.[ch]:		Now specify colors in double precision 0-1 range; fontsizes, pen widths
				and dashes in points; and offsets and other dimensions in session
				measurement units (cm, inch, points, m).

2009-10-27	remko
	* GNUmakefile:		New location of config.* files for download
	* config.*:		New files of Sep/Oct 2009.

2009-10-26	pwessel
	* pslib.[ch]:		Removed rgb & outline as args to symbols and polygons.   Now all
				symbols are called via PSL_symbol.  Removed PSL_colortiles and
				changed PSL_transrotate/rotatetrans to PSL_coord_transform (...,PSL_FWD|INV)
	* pslib.txt:		Updated man page for PSL and group functions by type.
	* gmtpsprogram.c: 	Dummy for building GMT executables that need PSL
	* gmt_init.c:		Removed COLOR_IMAGE [Adobe/tiles] as a GMT default since we eliminated tiles.

2009-10-26	remko
	* gmt_init.c:		Added GMT_check_binary_io to do a bunch of commonly used checks
				concerning binary I/O.
	* gmt_error.h:		Added macro GMT_check_condition to do a regularly occurring
				conditional error report.
				Created new GMT_report macro.
	* pslib.h:		Created new PSL_message macro.
	* *.c:			Use GMT_check_binary_io and GMT_check_condition where possible.

2009-10-25	remko
	* filter1d_func.c, filter1d_inc.h:	Added these new functions to replace filter1d.c

2009-10-24	remko
	* pslib.[ch]:		Replaced PSL_command routine with a macro so that it can handle
				a variable number of arguments, similar to fprintf.
				Note that the new PSL_command does not automatically end in \n.
	* gmt_plot.c:		Implemented new PSL_command.

2009-10-23	pwessel
	* pslib.[ch]:		Functions are now called PSL_* and take a PSL_CTRL pointer as
				their first argument.
2009-10-23	remko
	* config.mk.in, common.mk: Replaced makegmt.macros by config.mk
				Replaced gmtalldeps.macros by common.mk
	* All makefiles:	Improved handling of libs in Makefiles

2009-10-21	remko
	* src/GNUmakefile, src/Makefile, gmtprogram.c: make_program.sh replaced by gmtprogram.c,
				which accomplishes the same without creating intermediate
				source files.
				This made *_cmd functions and gmtapi_cmd.c superfluous (still
				included though).
	* gmt_customio.c, gmt_grdio.c:	Make sure GMT_memory always has sizeof() argument.
	* gmt_support.c, *.c:	New convenience macros for memory allocation:
				GMT_memory for GMT_memory_func, GMT_malloc for GMT_malloc_func
				which used to be called GMT_alloc_memory, GMT_free for GMT_free_func.
	* GMT_memory.sed:	Sed script to change the code for the new convenience macros.

2009-10-20	remko
	* configure.ac:		Compatibility version is 5.0.0 not 4.0.0.
	* src/Makefile:		Fixed dependancies for *_func.o.
	* gmt_init.c:		Replaced GMT_default_error function with a macro.
	* gmt_io.c:		Fixed bug in GMT_traverse_dir.
	* gmt_map.c:		Initialize the uninitialized.
	* gmt_support.[ch]:	Changed GMT_alloc_memory[234] from function to macro.
	* gmt_error.h:		New GMT_message, GMT_report and GMT_default_error macros.
	* *.c:			Use GMT_message and GMT_report where appropriate.
	* explain_-V.txt:	Add multiple levels.

2009-10-17      pwessel
	* gmt_init.c:		verbose is now integer from 0-4, with default 1 which
				is fatal errors.  -V equals 2, -V<level> now accepted.
				Implemented Remko's idea of GMT_message macro with
				variable arguments to print variables if needed.

2009-10-16      pwessel
	* Moved gmt5 stuff into src, changed library names to gmtcore, gmtcoreps, and
	  gmtapi, added make_gmtapi.sh which creates gmtapi_cmd.[ch] and gmtapi_func.h.
	  All makefiles are now called Makefile (uppercase M).
	* gmt_init.c:		GMT_parse_common_options no longer takes the w,e,s,n pointers
	* Makefile:		Only does libraries and blockmean, psbasemap for now.  We
				will add programs as they are converted.

2009-10-15      pwessel
	* gmt_init.c:		Now use .gmtdefaults and check for GMT 5 version.  Also
				use .gmtcommands, and no longer check for backwards
				compatibility with GMT 3 defaults.
	* x2sys.c:              x2sys_pick_fields should NOT reset x_col, y_col, t_col as
	                        these indicate which input columns hold x, y, t.
	* x2sys/x2sys_datalist.c:       Confusion between input order and output order when
	                        the -F<list> option was used.

2009-10-15	jluis
	* gmt_customio.c:	Fixed bug resulting from releasing the pointer to from_gdalread
				structure before its members.
	* gmt_gdalread.c:	Force computation of min/max since metadata info may be wrong

2009-10-14	pwessel
	* src/gmt5:		Can now build psbasemap application!

2009-10-14	remko
	* grdtrend.c:	Explicitly set pstuff[0] = 1 and use it in loops.
			Ported from grdtrend.c:1.36.

2009-10-12	pwessel
	* Passes the tests.
	* gmtwhich.c:	New program that reports the full path to
	  		data files by searching the GMT_DATADIR paths.

2009-10-08	pwessel
	* Now completes test suite as before except for psmeca test.
	* All supplements now compile but not tested for run-time yet.

2009-10-07	pwessel
	* Running the 29 examples now works.  No work on supplements yet except
	  sed changes.  Many test script also fail at this stage.

2009-10-05	pwessel
	* Introduced gmt_prototypes.h for all API low-level functions
	  The libraries now all use pointers to pass the GMT "globals"
	  and they are compiling. All progs are compile, link.

2009-10-03	pwessel
	* Introduce several new include files by breaking up gmt.h:
		gmt_crossing.h gmt_hash.h gmt_texture.h gmt_ps.h
		gmt_defaults.h gmt_macros.h gmt_time.h gmt_types.h
		gmt_debug.h gmt_constants.h gmt5.h
	* Replaced all global variables, now passed via stucture GMT.
	  Currently the only remaining global.  All compiles now.

-----------------------------------------------------------------------------------------
2009-10-03	pwessel		This is now GMT 5 work
-----------------------------------------------------------------------------------------
2009-10-03	pwessel		GMT 5 branch tag set: GMT5_branch

2009-10-01	pwessel
	* psrose.c:		Needed to set scale to 1 so the bounding box
				calculations would be correct for EPS output.

2009-10-01	remko
	* explain_-J*.txt:	Added necessary / after -Jpoly
	* misc/gmt2kml.c:	Removed rogue \n before </coordinates>\n.

2009-09-29	pwessel
	* install_gmt:		GDAL setup had bad variable name $enable-gdal that
				was meant to be $enable_gdal, and a bad if-test.

2009-09-28	jluis
	* x2sys/x2sys_merge.c:	Improved updating algorithm for detected cases where
				where it was failing badly.

2009-09-27	pwessel
	* gmt_init.c:		Bug in the parsing of -Jg<lon>/<lat>/<radius>/<lat>.
	* spotter/backtracker.c:	When -L is set, -mo must be turned on automatically
					even if -m is not set.

2009-09-25	pwessel
	* gmtconvert.c:		The -S option failed for actual matches; the 2009/5/26
				change screwed that up.  Now fixed and tested.
	* spotter/rotconverter.c:	New option -E to reduce stage pole opening
					angles by <fact> [0.5] (to get half-spreading rates)

2009-09-24	pwessel
	* gmt_grdio.c:		GMT_read_img did not apply swab if little-endian arch.

2009-09-24	remko
	* configure.ac:		Fixed bug with -rpath

2009-09-22	pwessel
	* misc/kml2gmt.c:		Attempt to parse feature description (if present in KML)
	* misc/gmt2kml.c:		Attempt to write feature description (if present in segment header)
	* mgd77/mgd77sniffer.c:		SEGV when an array index was allowed to become -1

-----------------------------------------------------------------------------------------
2009-09-20	pwessel
	* GMT 4.5.1 finalized and released
-----------------------------------------------------------------------------------------

2009-09-19	pwessel
	* psxy.c:		Added 4 new custom symbols (90-degree triangle in 4 quadrants)

2009-09-17	pwessel
	* x2sys/x2sys_get.c:	The -L option failed if list contained file extensions
2009-09-15	pwessel
	* x2sys/x2sys_solve.c:	Did not allocate array for weights.
	* pswiggle.c:		Incorrectly computed distances with -Jx<scale>d.

2009-09-13	pwessel
	* misc/gmt2kml.c:	Avoid mixing stdout/GMT_stdout as Windoze is Windoze.
	* misc/kml2gmt.c:	Avoid mixing stdout/GMT_stdout as Windoze is Windoze.

2009-09-12	pwessel
	* spotter:		Failed in 64-bit mode due to variable mismatch:
	* spotter/backtracker.c:	Needed GMT_LONG variables to be passed to GMT libs
	* spotter/hotspotter.c:		Needed GMT_LONG variables to be passed to GMT libs
	* spotter/originator.c:		Needed GMT_LONG variables to be passed to GMT libs

2009-09-11	remko
	* gmtdefaults_*.in:	Enter TRANSPARENCY = 0; replaced color triplets by names.
	* gmt_init.c:		Let gmtdefaults output TRANSPARENCY and print colors as names
				if available.
	* gmt_support.c:	Added GMT_getrgb_index to get index of preset RGB triplets.
	* gmt_{init,map.c}:	When using -JX, give width or height as 0 and it will adjust to
				the scale of the other (keeping aspect ratio).

2009-09-10	pwessel
	* grdcontour.c:		The -L option was not used in limiting contours.

2009-09-10	remko
	* gmt_init.c:		Introduced option to make material transparent using the
				--TRANSPARENCY setting (or gmtset TRANSPARENCY). Can be viewed
				with Adobe Distiller (only?).
	* gmt_plot.c, gmtdefaults.txt, gmt.h, gmt_globals.h, gmt_keywords.d:	---"---
	* psclip.c, pscoast.c:	Replaced booleans GMT_ps.clip_on and GMT_ps.clip_off with single
				GMT_ps.clip with values -1, 0 or +1.
	* configure.ac, all makefiles:	Needed to redo the way GDAL_INC and GDAL_LIB are inserted.
				-I (without anything) of -L (without anything) when GDAL is not
				enabled makes compiling impossible. So *_LIB and *_INC (also
				NETCDF) now include the -I and -L/-l flags.

2009-09-10	jluis
	* mgd77/mgd77magref.c:	It now lets the Core field be computed with the IGRF and added
				to the atmospheric sources calculated with CM4. We added
				this because the secular variation in CM4 is limited to 2002.5
				but the "atmospheric coefficients" can be continuously updated

2009-09-09	pwessel
	* LICENSE.TXT:		Replaced file COPYING with LICENSE.TXT and clarified we are
	  			using GPL v2 as displayed in all source files.
	* GSHHS*:		Updated to GSHHS 2.0.1 so new pscoast options can work
	* configure.ac:		Added --enable-gdal[=dir] for experimental GDAL grid import
				functionality for reading GDAL-supported grids (one band) and
				plotting of geotiff via grdimage

2009-09-08	pwessel
	* mgd77/mgd77magref.c:	Got wrong time as time initialization had changed but
				not implemented in this program.
	* misc/gmt2kml.c:	-T did not handle spaces in titles and folder names

2009-09-07	jluis
	* gmt_customio.[ch]:	Added the optional GDAL interface as format 22
	* gmtinstall.bat:	Now has rules to optionally compile the GDAL interface

2009-09-07	remko
	* minmax.c:		Bug fix: -EH did not work

2009-09-06	pwessel
	* gmt_customio.c:	Made surfer grid header i/o 64-bit compliant

2009-09-06	jluis
	* nc2xy.c:		Added -b option (of which only -bo makes sense)

2009-09-06	remko
	* configure.ac:		Now use --enable-flock to enable file locking, instead of
				--disable-flock to disable if.
				Use --enable-64 to force 64-bit compilation, use --disable-64
				to force 32-bit compilation. Otherwise use default.
				Switch -DGMT_QSORT on only for OSX prior to Snow Leopard.

2009-09-04	pwessel
	* gmt.h:		Now has GMT_abs macro that handles abs/labs use

2009-09-04	remko
	* gmt_map.[ch]:		Changed GMT_truncate from being a pointer function (PFL)
				to a regular function that simply calls GMT_truncate_x
				or GMT_truncate_tm depending on whether projection is TM.
				This to avoid problems with calling GMT_truncate with
				constant argument -1 in 64-bit machines.
	* gmt_shore.c, psmask.c, gmt.h, gmt_globals.h:	---"---
	* pscoast.c:		Added mention of debugging options when DEBUG is on.
	* gmt_support.c:	GMT_log_array: Recoded to avoid 64-bit error (last value was not
				included).
				GMT_pow_array, GMT_log_array: Simplified code.
				GMT_memory: Now free memory when reallocating memory with size 0.

2009-08-27	jluis
	* gmt_gdalread.[ch]:	Wrapper function to interface with the GDAL library
	* grdimage.c:		Modified (with #ifdefs) to allow minimalist images import
				using GDAL, via the gmt_gdalread function.
	* gmt_support.c:	Fixed bug in x_inc adjust. It was cosd (0.5 * (h->x_min + h->x_max))
				Instead of cosd (0.5 * (h->y_min + h->y_max))

2009-08-20	remko
	* pslib.c, pslib_inc.h:	ps_place_color now also adds the "set...color" operator, so
				that PSL->internal.paint_code could be removed.

2009-08-17	remko
	* gmt_plot.c, GMT_Chapter_{3,6}.tex:	Documentation on -JPoly added.
	* gmt_map.c:		Made frame and annotation of polyconic work properly.
	* {x2sys,mgd77,mgg}/makefile:	Solved problems with install/uninstall and missing *.h
				files in distro.

2009-08-15	remko
	* gmt_proj.[ch], gmt_map.c, gmt_init.c:	First stab at introducing polyconic projection.
				Not documented yet, but seems to work (-JPoly).

2009-07-24	pwessel
	* gmt_support.c:	The routine that checks if a points is inside or outside a
				polar cap had trouble when the points longitude exactly
				equalled a point on the polygon since round-off would
				cause our test to fail.  Now hopefully fool-proof.
2009-07-23	pwessel
	* psmask.c:		With -D, the internal di,dj constant was set way too large.

2009-07-22	pwessel
	* gmt_shore.[ch]:	The -A+r|+l option was premature as more info in the GSHHS
				netcdf files are needed to properly skip features.  GSHHS 2.0.1
				will have this information so pscoast et al need to check
				for versions before attempting to use any of the +<modifiers>

2009-07-18	mtchandl
	* mgd77/mgd77sniffer.c:	Bug in -I option; needed to set bitpattern for bad faa.

2009-07-18	remko
	* pslib.c, pslib_inc.h:		Added option to reduce all color to gray scale.
	* gmt_init.c, gmtdefaults.txt:	Added setting PS_COLOR = gray.

2009-07-15	pwessel
	* grdmask.c:		Free some memory that was ignored.

-----------------------------------------------------------------------------------------
2009-07-15
	* GMT 4.5.0 finalized and released
-----------------------------------------------------------------------------------------

2009-07-13	pwessel
	* surface.c:		When data lie exactly on a plane and -L was used, surface tried to free memory
				for constraints that never needed to be allocated.
2009-07-10	pwessel
	* gmt_suppl.html:	Add all the new supplement programs to the HTML doc page.
	* *.c:			Handle error codes so as to not raise the wrath of Ubuntu

2009-07-10	remko
	* gmt_init.c:		GMT_font_lookup now understands font numbers too.
	* psscale.c:		Added -Aa and -Al options to move only the annotations or label to the
				other side of the color bar. When using -A on horizontal bar, the last
				tick mark would not appear. Require -Ac to keep the column plotting
				of vertical labels.
	* pslegend.c:		Make font height dependent on actual font used.

2009-07-09	pwessel
	* gmt_mgg_header2.c:	Can now handle float grids, and properly handles byte-order swapping in input.
	* segyprogs/pssegy.c:	Casting as long forced 8 rather than 4-byte offsets. Thanx to Adrian Benson.
	* segyprogs/pssegyz.c:	Casting as long forced 8 rather than 4-byte offsets.
	* segyprogs/segy2grd.c:	Casting as long forced 8 rather than 4-byte offsets.

2009-07-09	remko
	* psclip.c:		Produce warning when using -B in combination with -N or -T.
				Better reuse of code.
	* psclip.txt:		Explained even-odd rule.
	* psxy.{c,txt}:		Added -T option. Equivalent to adding /dev/null (or NUL on Windows).
	* pslegend.c, anim01.sh:	Make use of new psxy -T option.

2009-07-08	pwessel
	* sph/sphtriangulate.c:	Must turn -mo on when -T is selected.

2009-07-08	remko
	* psscale.c:		When using -A on vertical scale bar, annotation was left not right aligned.

2009-07-07	pwessel
	* gmt_plot.c:		The polar cap on gridlines needed to be reversed for r-theta (polar) maps

2009-07-07	remko
	* gmt_support.c (GMT_RI_prepare):	Fixed bug: when x_inc in km, m, etc,
				value was ignored (always 1).

2009-07-05	pwessel
	* grdimage.c:		For -Q we now make sure the NaN-color is unique.

2009-07-04	jluis
	* gmtsuppl.bat:		Add x2sys_list x2sys_report x2sys_solve & x2sys_merge to the x2sys section

2009-07-02	remko
	* Ellipsoids.txt:	Added TOPEX ellipsoid

2009-07-01	pwessel
	* mgd77/mgd77sniffer.c:	Did not reset the E77 structure between cruises.
	* mgd77/mgd77list.c:	Modifier -At added which attempts to create fake cruise times
				based on header information and distance along track.

2009-06-30	pwessel
	* grdfilter.c:		Toggle -T was not processed correctly if -Rgridfile was given.
	* mgd77list.c:		Output relative time did not use GMT's --TIME_*

2009-06-27	remko
	* gmt_init.c (GMT_history):	No longer remove supposedly empty .gmtcommands4 file.
				Could have been written to by piped GMT command. Now create/write
				only when new matter is to be written.

2009-06-25	pwessel
	* gmt_grdio.c:		Change for reasonable x/y range if units has the words "longitude"
				or "latitude" before concluding we have geodetic coordinates.
	* gmt_support.c:	The modifier :<radius>[unit] to the -G option in grdcontour for
				the placement of contour labels is now +r<radius>[unit] since the
				colon interfered with ddd:mm:ss coordinates.

2009-06-24	jluis
	* x2sys/x2sys_merge.c:	New program to merge updated COEs table into a main COE table database
	* mgd77/mgd77.c:	Do not use any GMT_XXX to access ascii files on creation/writing so that
				it can work on Windows as well (improvement on 2009-06-07 changes).

2009-06-24	pwessel
	* ps2raster.c:		Exceeded memory allocation for out_file.  Now in static memory.

2009-06-24	jluis
	* ps2raster.c:		Do not crash if a name with extension is given to -F (rip the extension)

2009-06-23	pwessel
	* mgd77/mgd77manage.c:	-AE will ignore the verification status and process e77 anyway.
	* mgd77/mgd77path.c:	Added -P- to just list the IDs and not the full paths

2009-06-21	pwessel
	* gmt_support.c:	Given -I601+/601+ the y_inc was not treated correctly

2009-06-20	pwessel
	* gmt_shore.c:		Added support for the +p<percent> modifier to limit features whose
				area is less the <percent> of the corresponding full-resolution polygon

2009-06-19	pwessel
	* gmt_globals.h:	Change default ascii format to %.12g to avoid loss of precision.
				Changed default for OUTPUT_DEGREE_FORMAT to D (-180/180) so it
				is the same as that for PLOT_DEGREE_FORMAT.
2009-06-18	pwessel
	* misc/gmtstitch.c:	Enhanced -T option to eliminate connections when the 2nd closest
				pair is too close.  Also added -C option to simply separate the
				open from the closed polygons (no stitching).

2009-06-17	pwessel
	* grdfft.c:		Now also has Butterworth band-pass filter.

2009-06-17	remko
	* gmt_init.c (GMT_begin):	GMT_history should come AFTER reading defaults, otherwise
				there is no way to switch it off.
	* gmt2kml.c:		Option -R becomes -Ra (otherwise takes it from .gmtcommands4).
				Default folder name now "%s Features", where %s is feature type.
				No longer produces empty segments (when all data out of bounds).
				Create folder per input file (except standard input).
				Ignore -C option when plotting lines or polygons.
	* gmt2kml.txt:		Added example of document hierarchy.

2009-06-16	pwessel
	* gmt2kml.{c,txt}:	-T now takes title and optionally folder name.  When -O or -K is used
				we always group features into folders and each folder has their own
				style settings.

2009-06-16	remko
	* gmtmath.c:		Fixed bug: tried to free memory that was not allocated.
	* gmt_io.c:		Allow specifying both -mi and -mo.
	* gmt2kml.{c,txt}:	Removed altitude argument of -E (had no purpose). Set default pen to 1,
				as specified.  Changed -AA to -Aa, inline with -Ag and -As.
				Altitude argument of -A becomes default altitude.  Fixed error with -Gn.
				Always write linestyle and polygon style (need for extrusion).
				Moved <extrude> and <altitudeMode> within <feature></feature>.
				Write out <gx:altitudeMode> when required.
				Removed -AG, -AS; use -Ag0, -As0 instead. Allow vertical scaling.
				Removed -F<capital>, altitude mode is now fully controlled by -A.
				Put set of points in a folder automatically.
				Label line segments automatically.  Improved documentation.
				Renamed option -L to -R, which now also performs data screening.
				Renamed option -C to -L. Added -C option to color icons by value.
				Added option to scale altitude values.
				Made to work with binary and netCDF files.

2009-06-15	pwessel
	* gmt_init.c:		Allow negative integer interval (-n) for annotating log axis; this means
				annotate every n'th power of 10.
	* misc/gmtstitch.c:	Now honors -V properly.

2009-06-11	remko
	* gmt_nc.c:		No longer write node_offset = 0 to file (not essential, only confusing).
	* gmt_grdio.c:		GMT_grd_setregion now includes "interpolant" argument: this ensures
				enough padding (if available) from the input grid and no blank edges
				on left and/or right side of the map.
				More appropriate coding of GMT_grd_shift.
				GMT_adjust_loose_wesn now includes test on data domain (moved from main
				programs calling it).
	* gmt_support.c:	GMT_RI_prepare recoded. Possibly safer. Need to investigate if it can
				be skipped when nx and ny already set.
	* grd2xyz.c:		Area check moved to GMT_adjust_loose_wesn.
	* grdvector.c, grdrotater.c, grdview.c, grdcontour.c, grdimage.c:
				Extra argument in GMT_grd_setregion. No more subset checks needed.

2009-06-09	pwessel
	* misc/gmtdp.c:		With -m, did not write the correct multisegment header from input.

2009-06-07	jluis
	* mgd77/mgd77info.c:	Use of both printf() and internal functions that write to GMT_stdout
				seams to be incompatible on Windows. Now always use fprintf (GMT_stdout, ...)
	* mgd77/mgd77.c:	Open ascii files with fopen (and not GMT_fopen) because they are written
				with fprintf(F->fp, ...) and Windows, again, gets lost.

2009-06-07	remko
	* gmt_grdio.c:		Fixed bug in GMT_grd_setregion: longitudes were limited inward
				instead of outward. Caused white-space left and right in grdimage.

2009-06-03	pwessel
	* pscoast.c:		-C[l|r/]<fill> offers to paint river-lakes separately from lakes.
				The -A option can be used to exclude riverlakes or lakes for level 2.
				-W now allows different pens for the 4 levels of lines.
	* explain_gshhs.txt:	New include file for man pages for programs using GSHHS.
	* gmtselect.c:		Same upgrade to -A option as pscoast
	* grdlandmask.c:	Same upgrade to -A option as pscoast
	* gmt_init.c:		New function GMT_GSHHS_syntax to explain -A option for three programs.
	* gmt_shore.c:		Now looks for a version attribute in the GSHHS file that is reported
				when pscoast -Vl is used.  New treatment of riverlakes as special lakes.
	* gshhs/gshhs.*:	Header structure format for GSHHS 1.11 has changed to include two new
				integers: parent (the id of the containing polygon, or -1), and river
				(1 if a lake is a riverlake, 0 otherwise).
	* GSHHS*:		New version 1.11 that fixes the problem with permanent rivers introduced
				after GMT 4.2.0.  Also corrects gross errors near the mouth of the
				Amazon river.  GMT works with either GSHHS 1.11 or earlier but any
				option pertaining to riverlakes are ignored with older versions.
	* mgd77/mgd77.c:	Converting files from netCDF to MGD77 where time = NaN gave junk records.
	* misc/dimfilter.c:	New program for directional spatial filtering.

2009-06-02	remko
	* pslegend.c:		> record no longer needed before T; T, L, S, H alignment harmonized;
				I, M, B spacing improved; -B option added.
	* pslegend.txt:		Updated example conform test/pslegend/legend.sh; added info on which
				font(size)s are used; added -B option.

2009-05-31	pwessel
	* gmt_io.c:		Option -g must force -mo; fixed bug that reset point number in segment.
	* misc/gmtstitch.c:	Added -L option to write out segment-link information.

2009-05-29	jluis
	* gmt_init.c:		Do not create empty .gmtcommands4 files

2009-05-28	remko
	* gmtselect.c:		Switches off just_copy_record when using netCDF I/O. Otherwise no
				output was produced. Unfortunately does not yet take into account
				that using -fit and -foT would require reformatting.

2009-05-27	pwessel
	* misc/gmtstitch.c:	Did not read standard input if no files were given.

2009-05-26	pwessel
	* gmtconvert.c:		With -S, did not report the number of output segments.  Now allows
				-S~<pattern> which reports segments whose header does NOT contain pattern.
				Should pattern actually start with ~ we escape it with \~pattern.

2009-05-25	pwessel
	* greenspline.c:	Calculation of nz layers was off by one, leaving out the
				penultimate layer.

2009-05-23	pwessel
	* mgd77/mgd77manage.c:	Now uses GMT_read_img to handle *.img files; earlier it could
				not handle the latest +-80 degree lats.  Also passed wrong filename variable.

2009-05-21	pwessel
	* gmt_io.c:		When only -mi is set there should be no multisegment headers on output
					but there was no if-test to check for that.

2009-05-21	remko
	* bin/*:		Removed bin directory from CVS.
	* gmtlogo, gmtget, psbbox.sh:	Moved to src directory. Created manuals for them.
	* gmtpatch.sh:		Moved to main directory.

2009-05-20	pwessel
	* psclip.c:		New option -T that turns on map region clipping without any
				input data files.  Shorthand for -N /dev/null.
	* x2sys/x2sys_list.c:	Can now accept list of weights for each track and output the
				composite weight for each crossover.
	* x2sys/x2sys_solve.c:	Option -W means an extra column with crossover weight.

2009-05-19	pwessel
	* misc/gmt2kml.c:	New program in the misc supplement that converts GMT table
				data to KML format for Google Earth.
	* misc/kml2gmt.c:	New programs that extracts GMT data tables from Google Earth
				KML files, perhaps after editing the latter in GE.

2009-05-19	remko
	* grd2xyz.c:		Fixed checking East boundary (bug introduced 2008-03-05).

2009-05-17	pwessel
	* sph:			No longer requires the f2c include and library to install.
	* configure.ac:		Removed the code that looked for the f2c library.

2009-05-17	jluis
	* gmt_notunix.h:	Declare HAVE_SINCOS 1 when #ifdef __INTEL_COMPILER (the Intel
				compiler also provides a sincos function)
	* mgd77/mgd77magref.c:	Use sincos()

2009-05-14	remko
	* grdinfo.{c,txt}:	Add option -L0 to actually scan data to determine zmin and zmax
	* gmt_nc.c:		Argument [layer] was not stripped from varname and would end up
				in output grid.  Set zmin/zmax to NaN when info not in header.

2009-05-13	pwessel
	* *.[ch]:		Moving to use GMT_LONG for almost all integers.

2009-05-12	remko
	* gmt_map.c (GMT_UTMzone_to_wesn):	Numerous bug fixes: Did not report bad zone
				for < A or > Z; Zones A+B reached till 84S instead of 80S; Zone J
				wrongly produced value for Zone K; Zones U+W were not recognized;
				Now also equates Zone O to Zone P (already equated Zone I to J).

2009-05-08	remko
	* gmtconvert.c:		Switch off default NaN treatment when NAN_RECORDS=pass and no
				multi-segment output is requested.
	* gmt_init.c:		Renamed GRID_FORMAT to GRIDFILE_FORMAT to avoid confusion with
				other GRID_* variables which relate to painting grids, and in
				accordance with GRIDFILE_SHORTHAND.
				GRID_FORMAT can still be used for backwards compatibility.
				Allow different units for font sizes. Default remains points.
				GMT_convert_units: add 10 to new_format to specify it as
				default unit as well.
	* gmt_keywords.d, gmt.h, gmt_grdio.h, gmt_globals.h, gmtdefaults.txt, gmtdefaults_??.in:
				Changed accordingly.
	* gmtdefaults.txt:	Properly alphabetized entries.
	* pslib.c:		Removed superfluous writing of "P\n" from ps_clipon.
				Removed obsolete "split" argument from ps_line().
	* pslib.h, *.c:		Changed accordingly.

2009-05-07	pwessel
	* gmt_map.c:		For wesn clipping with curved boundaries, needed a more robust
				Sutherland/Hodgman algorithm that handles curved boundaries.
	* gmt_io.c:		GMT_DATADIR can now be a list of directories, separated by colons
				or semi-colons (Windows).
	* mgd77list.c:		Used wrong time for IGRF calculation; worst case off by 1 year.
	* mgd77manage.c:	---"---

2009-05-06	pwessel
	* *.c, *.txt, *.tex:	While remaining backwards compatible, we no longer announce that
				GMT will search GMT_IMGDIR and GMT_GRIDDIR.  Going forward, we will
				document the user of GMT_DATADIR and GMT_USERDIR only.

2009-05-06	remko
	* pglegend.c:		Allow S record not to have <text>. Until now, when left empty would
				use whatever <text> was set to in previous record.
	* pslegend.txt:		Changed accordingly, plus some additional polishing.
	* GMT_sealand.cpt:	Changed hue interval on one line from 0-345 to 360-345 to prevent
				wrong interpolation.
	* GMT_cyclic.cpt:	Reduced to one line.
	* gmt_support.c:	GMT_continuous based on HSV (not RGB) values when read as HSV.

2009-05-03	jluis
	* mgd77/mgd77.c:	Fixed bug in MGD77_igrf10syn routine (mistake done while cleaning the
				f2c version) that resulted in altitude always being on Earth surface
				when geocentric coords were used.

2009-05-03	pwessel
	* mgd77/mgd77magref.c:	New mgd77 program used to evaluate the CM4 comprehensive geomagnetic
				model, a more sophisticated alternative to IGRF, or IGRF.  Based on
				a f2c translation of NASA Fortran code by J. Luis.

2009-05-01	pwessel
	* pslib.c:		Check if input arg eps == NULL before using this pointer

2009-04-30	pwessel
	* gmt_map.c:		Incorrectly used central longitude to set default midpoint for 3-D maps
				using the -E...+ mechanism when data were not geographic.

2009-04-29	remko
	* PSL_prologue.ps:	Changed "bind def" to "def" in function /FS. The "bind def" slowed
				things down significantly when there are a lot of color changes.
	* pslib.c:		Changed accordingly (PSL_prologue version number).

2009-04-27	pwessel
	* dbase/grdraster.c:	Added sanity check on file size.

2009-04-26	pwessel
	* grdinfo.c:		Now tells us in plain text what the grid format is.

2009-04-24	pwessel
	* gmtconvert.c, mapproject.c:	Now have -g option.

2009-04-21	pwessel
	* ps2raster.c:		Reformatted the -W option to allow for a long list of KML-related
				settings.
	* imgsrc/img2google:	Updated to reflect new ps2raster -W usage.

2009-04-19	pwessel
	* grdcut.c:		New option -Z which is used to determine a rectangular subregion
				so that the rejected area have values entirely outside the given
				z-range.
2009-04-17	pwessel
	* gmt_*.c:		The gap check -g is now done inside the i/o library
	* gshhs/gshhs.c:	Checked wrong variable to test if a file was given.
	* gmt_customio.c:	In GMT_ras_read_grd_info, wrong size was passed to fread.
	* mgd77/mgd77list.c:	Used GMT_LONG in memset for an array allocated as int.

2009-04-16	pwessel
	* *.txt:		We now discuss -m rather than -M (but are backwards compatible)
	* job*:			All examples now use -m
	* *.tex, *.man:		All documentation now use -m

2009-04-16	remko
	* psclip.c, pscoast.c:	Produce at least "S V" when clippath is empty.
	* gmt_plot.c (GMT_xyz_axis3D):	Bug fix: Call GMT_get_coordinate_label() with
				&GMT_plot_calclock instead of NULL. Crashed when using time labels
				in 3D plot.

2009-04-15	remko
	* gmt_init.c:		Add handling of -M|m by GMT_parse_common_options.
	* *.c:			Removed call to GMT_multisegment. -M|m now handled as common option.
				-m is allowed silently. Not mentioned in man pages.

2009-04-14	pwessel
	* mgd77/mgd77list.c:	Added -Fytime which gives decimal absolute year for time output.
	* *.c:			Promoted new gap-detection option (-F) to a global -g option.

2009-04-14	remko
	* gmtdefaults_??.in, gmt_globals.h:	Increased PS_MITER_LIMIT to 35 degrees to get
				rid of some extremely long miters.
	* gmt_plot.c (GMT_draw_map_rose):	Force "0 setlinejoin 10 setmiterlimit".
	* psxy[z].c:		Bug fix in -F option: should only check from 2nd record onwards
				(n > 0), otherwise crash when using xx[n-1].

2009-04-13	remko
	* gmt_map.c (GMT_map_init_{albers,econic}):	Fixed inability to determine projection
				pole when central_meridian and western boundary are the same.

2009-04-11	remko
	* gmt.h, gmtmath.c, grdmath.c:	Added MOD function (remainder after floored division,
				Knuth style). This is in contrast to FMOD which gives the
				remainder after (horror) truncated division.
	* gmtmath.c:		For check if argument is file: remove suffix ?fields first.

2009-04-10	remko
	* Makefile, configure.ac, makegmt.macros.in:	Moved definition of SUPPL from Makefile
				to makegmt.macros.in. No more need to use .skip file for skipped
				supplements (mex, sph, xgrid).

2009-04-09	pwessel
	* psxy[z].c:		Added new option -F to detect breaks in lines based on user
				criteria on what constitutes a gap in continuity.
	* gmt_support.c:	Added support functions for the -F option.

2009-04-08	pwessel
	* gmt_support.c:	The 3-D view -E option used in many programs (such as psxyz)
				could not handle exponential notations.
	* gmt_init.c:		The NAN_RECORDS = skip|pass setting now also applies to binary input.

2009-04-07	remko
	* configure.ac:		Auto detect octave and/or matlab directories.
				Do not say "yes" to compilation when supplement not available.

2009-04-05	pwessel
	* mgd77/mgd77manage.c:		The -D option would remove original attributes.  Now
				both original and revised attributes are carried in memory.
				This problem also affected mgd77convert -FC if used on a
				file after mgd77manage -D had been run.
2009-03-31	remko
	* gmt_map.c (GMT_get_datum):	Reuse GMT_get_ellipsoid to capture <a>,<inv_f> format.
	* gmt_init.c:		Changed custom ELLIPSOID format to <a>[,<inv_f>|b=<b>|f=<f>].
				Properly write out custom ELLIPSOID into .gmtdefaults4.

2009-03-30	pwessel
	* mgd77/mgd77.c:	To avoid Windows crashes, made sure free and GMT_free are
				used on the items allocated by strdup or GMT_memory, resp.
	* x2sys/x2sys.c:	---"---
				Wrong array argument passed for correction aux values.
	* x2sys/x2sys_datalist.c:	Only ASCII output had corrections (-L) applied.

2009-03-30	remko
	* gmt_init.c (GMT_get_ellipsoid):	When importing ellipsoid file, allow a,0,0;
				a,0,f; a,b,0; or a,b,f as ellipsoid parameters.
				If file does not exist, attempt to read name as a[/[b=|f=]f],
				meaning <semi-major axis>, b=<semi-minor axis>, f=<flattening>,
				or <inverse flattening>.
	* gmt_defaults.txt:	Adjusted accordingly. Also specified SEMI-major/minor axis.
	* gmt.h:		Removed pol_radius from ELLIPSOID structure. Never used.
	* Ellipsoids.txt:	Added Moon and planets (IAU2000).
				Allow 0, b, or 1/f as second ellipsoid parameter.
	* src/GNUmakefile:	Adjusted accordingly.
	* gmt_map.c (GMT_set_spherical):	Take mean radius from CURRENT ellipsoid setting.
				Call GMT_init_ellipsoid again, so also GMT_[K]M_PR_DEG get set.

2009-03-28	pwessel
	* imgsrc/img2google:	Added new script (modified from David Sandwell's prototype)
				that creates Google Earth overlay tiles from topo.11.1.img
	* ps2raster.c:		Enhanced -Wg for KML creation that allows user to specify document
				and layer name and the altitude mode of the image.

2009-03-26	pwessel
	* gmt_support.c:	Exceeded array bounds in GMT_read_cpt for hsv conversion.
	* mgd77/mgd77track.c:	Added -Gt|d<gap> to recognize gaps in tracks based on
				distance or time between successive points.

2009-03-26	remko
	* configure.ac:		Now looks automatically for ncdump and f2c to guess the
				home directories of netcdf and f2c. This makes it possible
				to just use --enable-netcdf and --enable-f2c without anything
				else. Or leave them off altogether!

2009-03-24	pwessel
	* sph:			Introduce new GMT supplement sph which provide GMT-like
				front-ends for Robert Renka's Fortran SSRFPACK and STRIPACK
				libraries.  They are here translated to C via f2c and requires
				the f2c library and include file to compile and link.
				Tools include sphtriangulate (Delaunay and Voronoi spherical
				diagrams), sphdistance (spherical distances from lines to
				grid nodes using Voronoi partitioning), and spinterpolate
				(spherical gridding in tension).

2009-03-23	pwessel
	* triangulate.c:	New option -Q to generate Voronoi polygon edges.
	* gmt_support.c:	Rely on Shewchuk's triangle function to get Voronoi output.

2009-03-18	pwessel
	* gmt_support.c:	Enabled GMT_intpol to handle NaNs by treating them as segment
				boundaries.
	* gmt_init.c:		New Default setting NAN_RECORDS = skip|pass [skip].
				If "pass" we treat let the programs handle the NaNs; for some
				programs the NaNs in input record will act as indicators of
				data gaps for continuous lines.  If "skip" we report them
				as bad records.  In both cases the records are skipped.
	* mgd77/mgd77manage.c:	Now honors NAN_RECORDS in tables given to -A.

2009-03-18	jluis
	* mgd77/mgd77.c:	Was failing to read Windows terminated ASCII files

2009-03-15	pwessel
	* grdgradient.c:	For geographic grids, make sure N and S pole only has
				a single value on output.

2009-03-14	pwessel
	* x2sys/x2sys_init.c:	Now properly copies the *.def file to the TAG dir.
	* x2sys/x2sys_cross.c:	Removed the -F option which was not honored anyway.
	* x2sys/x2sys.c:	Use the TAG_paths.txt file to get directories for gmt files
				before looking in old share/mgg.
	* mgd77/mgd77convert.c:	Allow users to give file.ext on command line.

2009-03-14	jluis
	* gmt_io.{c,h}:		Created GMT_fgetc & GMT_ungetc to use with mgd77 supplements.
	* mgd77/mgd77.c:	Now works on Windows (but still crashes if use -L option)
	* x2sys/x2sys_put.c:	Fixed -D option (was falling in a endless loop)

2009-03-12	remko
	* gmt_nc.c, gmt_grd.h:	Properly handle netCDF that have LatLon = 0, 1: flip x and y.

2009-03-09	pwessel
	* grdmath.c:		The PDIST operator did not handle binary input files (as LDIST does).

2009-03-08	jluis
	* gmt_support.{c,h}:	New function GMT_chop_ext() to remove the extension from filename string
	* mgg/gmt_mgg.c:	New -T and -W options to store total field and account for the
				magnetometer tow distance. Also tries to get info from header file.
	* mgg/mgd77togmt.c:	---"---

2009-03-05	pwessel
	* gmtselect.c:		The -Z option can now handle dateTclock strings for used with
				data whose 3rd column contains time.
	* blockmedian.c:	Now returns the quantile(x), quantile(y) location when -T is used.
				Added -Eb to get box-and-whisker output (0. 25, 50, 75, and 100% quantiles).

2009-03-05	jluis
	* ps2raster.c:		Added -Wg to create a simple KML file for Google Earth.
				Recognize -Jx<scale> (e.g. no 'd') as a linear geographic
				projection when -R<region> fits inside a sane ([-180 360][-90 90])
				interval (when -W is used).

2009-03-04	pwessel
	* mgd77/mgd77list.c:	Now can specify -DA and -DB which, in the presence of time = NaN,
				will not output such records [-Da|b will].  Also clarified the
				ranges implied by -D/-S.
	* blockm*.c:		Gave bogus usage about number of input columns when -E is set
				but -E only affects output.  Input is always 3 or 4 cols.

2009-03-04	remko
	* gmt_map.c (GMT_grd_project):	Incorrectly attempted to free array only used when
				antialias is on.
	* gmt_proj.c (GMT_ilamb_sph):	Fixed bug in longitude computation when standard
				parallel is on Southern Hemisphere.

2009-02-27	remko
	* pswiggle.c:		Ctrl->I.value used to change internally. Considered harmful.
	* gmt_proj.c:		Rid ourselves of a few more D2R and R2D. Using degree-based
				trig instead.
	* gmt_map.c:		---"---  z_project.view_{azimuth,elevation} used to change to
				radians at end of GMT_init_threeD. Potential bug.
	* psxyz.c:		In sort_on_distance: speed up by replacing tan(az) by ratio
				of pre-computed sin_az and cos_az.

2009-02-25	remko
	* gmt.h:		Introduced degree-based inverse trig functions: asind, acosd,
				atand, atan2d as well as their "safe" equivalents.
	* coast/segment_connect.c:	Simplified i_great_circle_dist() by calling
				GMT_great_circle_dist().
	* gmt_map.c:		Fixed serious bug in GMT_az_backaz_flatearth: incorrectly
				converted degrees to radians. Fixed bug in GMT_get_rotate_pole:
				called GMT_rotate_pole_forward with radians instead of degrees.
				project_info.o_{beta,pole_lat,pole_lon} now in degrees.
				GMT_fix_up_path: all arithmetic now in degrees.
	* project.c:		Avoid changing variables in the control list (Ctrl);
				this may have been harmful in the future (GMT5).
				Removed "rads" argument from internal routines since it was
				always TRUE anyhow. All routines are now in degrees.
	* gmt_vector.[ch]:	GMT_geo_to_cart no longer alters the input coordinates.
				This is a lot safer in usage.
	* *.c:			Use degree-based trig function macros where appropriate.
				Changed calls to GMT_geo_to_cart.

2009-02-24	jluis
	* utilmeca.c:		Needed to convert the output from d_atan2() to degrees

2009-02-23	remko
	* examples/*[c]sh:	Replaced EOF by END for consistency.

2009-02-20	pwessel
	* web site:		The script generating the mirror site PNG and hitmap had some
				bugs that prevented a proper hitmap and image.  Now fixed.

-----------------------------------------------------------------------------------------
2009-02-15
	* GMT 4.4.0 finalized and released
-----------------------------------------------------------------------------------------

2009-02-15	pwessel
	* GTM_doc.tar:		Now combines all documentation, tutorials, and examples: No
				more separate _tut, _web, _pdf, _scripts tarballs.
2009-02-15	remko
	* conf/gmtdefaults*.in, gmt_globals.h, gmtdefaults.txt:	Changed default PLOT_DEGREE_FORMAT from
				+ddd:mm:ss to ddd:mm:ss. This produces degrees in range +-180 instead
				of 0 to 360.

2009-02-13	pwessel
	* x2sys/x2sys_init.c:	Failed to set units/method defaults if -G was set and no -C/N specified.
	* x2sys/*.c:		Use =list rather than :list to specify a list with tracks (as in mgd77)
				[but keep processing :list also for backwards compatibility]
	* website/*:		Scripts and makefile modified to deal with new arrangement
				of files in share/doc.  Simplified web site test and update.

2009-02-13	remko
	* share/doc/gmt:	New directory moved from www/gmt
	* share/doc/gmt/{examples,tutorial}:	Directories moved here
	* share/doc/gmt/html/index.html:	Copy of gmt_services.html (for practicality)
	* share/doc/gmt/html/man:	New location for html manpages
	* guru/webman.sh:	Fixed broken links to #anchor in gmtdefaults.html
	* guru/*man.sh:		Moving output to new location: share/doc/html/{man,pdf}
	* guru/*.lis:		Examples, tutorial and manpages in new location
	* doc/GNUmakefile:	No more "make install". Directly puts html and pdf output in new
				location share/doc/gmt/pdf. "make extests" checks examples.
				Updated for new location of examples and tutorial.
	* doc/script/GMT_{atan,App_O}.sh:	Update for new location of examples and tutorial.
	* configure.ac:		Removed --enable-www option. Had no effect.
	* makegmt.macros.in:	Removed wwwdir, introduced docdir variable.
	* GMT.in:		Replaced "web documents" by "documentation".
	* Makefile:		Replaced "(un)install-www" by "(un)install-doc"
	* GNUmakefile:		Make "install-doc" depend on "webman" and "pdfman".
				New origins for pdf tarball. New location of examples.
				"make extests" now does "cd doc ; make extest"
	* examples/run_example_test.sh:	Removed. Now covered by "make extest" in doc directory.

2009-02-08	jluis
	* ps2raster.c:		For the +proj=latlong case use the original coordinates in %%PROJ line
	* gmt_plot.c:		Create the +proj=latlong case when GMT_LINEAR && GMT_IS_MAPPING

2009-02-07	remko
	* utilmeca.c, submeca.c:	Replaced datan2() function with d_atan2() macro (which uses
				standard atan2() function. This also to avoid some possible bugs.
	* pscoupe.c:		Fixed bug in the tensor case in which it was dividing by (unintialized)
				meca.moment.mant instead of moment.mant

2009-02-07	jluis
	* utilmeca.c:		Replaced momten2axe() function with GMT_momten2axe() which uses
				GMT_jacobi and fixes a bug due to the use of convert_matrix()

2009-02-06	remko
	* utilmeca.c:		Fixed dangerous ifs that caused "random" rotations of beach balls
				and too small or too large black beach ball segments.
	* psmeca.{c,txt}:	Some polishing.

2009-02-05	jluis
	* ps2raster.{c,txt}:	Update info for the usefulness of the new --BASEMAP_TYPE=inside
				option

2009-02-05	pwessel
	* psscale.c:		Now checks if -D is given, and replaced wrong test for -E.
	* gmt_init.c:		Added BASEMAP_FRAME=inside to set several parameters so that
				basemap ticks and annotations are inside the map boundary.

2009-02-05	remko
	* gmt_plot.c (GMT_export2proj4):	Initialize szProj4[0]=0, to avoid ugly
				surprises when no setting was found.
	* gmt_support.c (GMT_read_cpt):	Avoid interpolating hue (converted from RGB) over
				more than 180 degrees.
	* gmt_support.c (GMT_rgb_to_hsv):	Changed to integer logic to avoid errors on
				some compilers. As a result: much shorter code as well.
	* pslib.c (ps_rgb_to_hsv):	---"---
	* pslib.c (ps_color_image):	Image placement now in integers. This ensures that
				placement is consistent with e.g. box drawn with the same
				coordinates.
	* pslib.c (ps_makecolormap):	No longer produce colormap when the number of pixels
				and colors is the same.
	* ex04/*.cpt:		Added comments and COLOR_MODEL = RGB
	* GMT_drywet.cpt:	Added COLOR_MODEL = RGB

2009-02-02	remko
	* minmax.c:		Added -S option to leave space for error bars. Useful with
				-I option and subsequent psxy -E.

2009-01-21	remko
	* psbasemap.{c,txt}:	Erroneously suggested that base was plotted at z=0, instead of
				at the bottom end of the z-axis.

2009-01-20	pwessel
	* mgd77/mgd77manage.c:	Can now request faa to be computed from gobs + eot - ngrav

2009-01-17	jluis
	* ps2raster.c:		Added -W option to help create world files

2009-01-16	pwessel
	* pscoast.c:		Enhanced -D<res>+ where the + lets the application determine the
				next lower resolution should the selected one not be available.
	* gmtselect.c:		Same.
	* grdlandmask.c:	Same.
	* gmt_shore.c:		New public function GMT_shore_adjust_res to handle the above.
	* gmt_proj.c:		Fixed bug in Lambert Conformal Conic for southern hemisphere.
	* explain_-J.txt:	Clarified how to set horizon and standard latitude/scale for -Js

2009-01-15	remko
	* pslib.c:		Fixed minor bug in ps_polygon (missing P in some cases)

2009-01-14	pwessel
	* pslib.c:		Adherence to ancient PS Level 1 caused trouble with max path
				length.  Now moving to PS Level 2; if anyone has printers from
				the 1950ies pls just use GhostScript.  Specifically, this fixes
				problems with dashed lines within long clip paths (e.g., circular
				map boundaries).
2009-01-14	remko
	* gmt_init.c:		Fixed some errors in descriptions of -J option
	* explain_-J_short.txt:	---"---

2009-01-12	jluis
	* gmt_plot.c:		Example 8 was crashing with Intel compiled binaries because the
				fno variable in GMT_epsinfo was declared to 5 elements but in cases
				like example08 a fno[5] address is inquired.

2009-01-12	remko
	* grdview.c:		Made outline part of paint_it(). Significantly shortens PS file
				when plotting mesh.
	* pslib.[ch]:		Significantly simplified the PostScript specification of symbols.
				ps_setfill introduced to set symbol fill and outline.
				Bug fix in ps_bitimage_cmap(): uncolored (B/W) 1-bit images caused
				errors in ghostscript when the pen color was not black; now plots
				using /DeviceGray.
	* gmt_plot.c:		---"---

2009-01-11	pwessel
	* gmt_custom_symbols.conf:	Removed the standard symbols from this list but kept
				the actual custom *.def files for backwards compatibility.

2009-01-11	remko
	* gmt_custom_symbols.conf:	Replaced all "Like -S.. but fillable with pattern" by
				"Same as -S..", since all these symbols are already fillable
	* PSL_prologue.ps:	New implementation of cross (was actually a plus). Introduced
				plus sign. Both are positioned now on the center of the symbol.
	* pslib.[ch]:		Renamed ps_cross to ps_plus. Implemented new ps_cross.
	* gmt_plot.[ch]:	Renamed GMT_cross to GMT_plus. Implemented new GMT_cross.
	* {psxy,psxyz}.{c,txt}:	-Sx now makes a cross (x) not a plus (+). -S+ makes a plus (+).
	* gmt_init.c:		---"---
	* gmt_support.c:	---"---
	* gmt_symbol.h:		---"---
	* *.txt:		Consistent use of OPT(x)

2009-01-10	remko
	* pslib.c, PSL_prologue.ps:	New implementation of code for ellipse (provides
				constant pen width). Changed code for circle and
				pie wedge (made similar to other symbols).
	* pslib.[ch], gmt_plot.c:	Removed OLD_TEXTDIM code (obsolete after change of 2008-12-20).

2009-01-09	pwessel
	* surface.c:		Abort with message if nx or ny is < 4.

2009-01-09	jluis
	* psmask.c:		Added +n<n_points> option to -D to limit the minimum number of
				points a polygon must have in order to saved.
				Fixed also a bug on -D-<file> which did not write the '>' char

2009-01-07	jluis
	* grdcut.c:		If needed, change new limits so that they do not raise the
				"Old and new x_min|y_min do not differ by N * dx|dy" error message
	* gmt_customio.c:	Fixed sub-region access in Surfer format. This bug would
				manifest mainly when doing a grdcut with a N-S sub-region

2009-01-06	remko
	* pslib.[ch]:		Implemented Fortran interface for ps_plotinit_hires.
				Added ps_memory to public functions.
				Allow transparency when plotting 8-bit images (as well as 24-bit).
	* pslib.txt:		---"---
	* psimage.{c,txt}:	Implemented -Gt option: assignment of color to be made transparent.

2009-01-05	remko
	* ps2raster.c, pslib.c:	Lower bounds of BBox written with floor(), upper bounds with ceil().

2009-01-02	remko
	* ps2raster.c:		Include -F option to force file name.

2008-12-23	remko
	* grd2cpt.c:		Allow multiple files input
	* grd2cpt.txt:		---"---
	* GMT.in, GMT.txt:	Updated to reflect change in grd2cpt.c
	* *.txt, *.tex:		---"--- and replaced all "gridded file" by "grid file"

2008-12-20	remko
	* pslib.c:		New implementation of ps_textdim to ensure proper alignment
				of texts and the optional surrounding boxes.
	* pslib.h, gmt_plot.c:	---"---

2008-12-17	pwessel
	* GMT.in:		Added in greenspline in the list of programs

2008-12-12	pwessel
	* gmt_qsort.c:		We have added GMT_qsort which is a 64-bit compliant version
				of qsort.  The latter is broken under OS X 64-bit and is
				thus substituted on that platform for 64-bit compilations
				until Apple fixes the problem.

2008-12-10	pwessel
	* psxyz.c:		Did not pick up y-size for column from input data file.
	* gmt_support.c:	GMT_polygon_is_open did not test for empty polygons (n = 0).
	* grdfilter.c:		New options -Np to honor any NaNs found so output can be NaN,
				-Nr to replace output node with NaN if input node is NaN, and
				-Ni to ignore NaNs [Default].

2008-12-09	pwessel
	* grdreformat.c:	Did not initialize grid header structure and could get
				netCDF error "Named variable does not exist in file"
	* grd2cpt.c:		---"---
	* grdedit.c:		---"---
	* grdtrack.c:		---"---
	* grdvector.c:		---"---
	* grdview.c:		---"---
	* grdvolume.c:		---"---
	* mex/grdinfo.c:	---"---
	* mex/grdread.c:	---"---

2008-12-08	pwessel
	* gmt_init.c:		-JXh was misinterpreted but -JXv was OK.  Now fixed.
	* gmt_plot.c:		Bug in GMT_fill_polygon that affected polygon outline.
				3D text box was computed incorrectly.
	* gmt_map.c:		Added improved clipping for geographic polygons using
				the Sutherland & Hodgman algorithm when there are no map
				jumps in longitude.  Fixes problem with tiny strips of
				"land" along map perimeter for some projections.
	* gmt_math.h:		Check for macro definitions for system math functions.
	* gmt_vector.c:		GMT_resample_path would add 360 to points along meridians.
	* pslegend.c:		Can now use rectangle among the symbols.

2008-12-05	pwessel
	* greenspline.c:	New interpolation/gridding program for 1-3 dimensions using
				Green's functions for various splines.  Added new example 29.

2008-12-03	remko
	* PSL_prologue.ps:	Redefined code for circle. Needed a stroke (S) first, otherwise
				a line would be drawn from the previous symbol.
	* pslib.c:		Updated PSL_prologue.ps version.

2008-11-29	pwessel
	* minmax.c:		Optional /<col> may be added to -T<dz> to select a column.

2008-11-28	pwessel
	* gmt_init.c:		Now, -R may take the name of an existing grid file. Then,
				the grid domain is used to set -R as well as the grid
				increment for those program that has such an option.

2008-11-21	pwessel
	* spotter/backtracker.c:	The -W option always assumed the reverse rotation,
				i.e. from hotspot to seamount.  Now obeys the -D option.

2008-11-17	pwessel
	* psscale.c:		When -I and -Li was used we did not draw box outlines.
	* ps2raster.c:		New format -Tb for Microsoft BMP output.  Also, formats
				b, g, j, and t accept modifier '-' to produce grayscale
				images.  Finally, added -Cgs-command to add one or more
				custom switches to ghostscript, and -Q[g|t]<bits> to
				set the level of anti-aliasing for graphics and text.

2008-11-14	pwessel
	* ps2raster.c:		New format -TG turns on transparency for PNG output.

2008-11-13	pwessel
	* psxy[z].c:		New option -I<intens> to modulate fill color via illumination.

2008-11-02	pwessel
	* spotter/backtracker.c:	New option -e to specify a single fixed total
				reconstruction rotation to apply to all input points.

2008-10-17	pwessel
	* xyz2grd.c:		New format (A) for -Z which allows more than one floating
				point value per input record.  Cannot be used if the z-
				values are in dateTclock or ddd:mm:ss format.
2008-10-14	pwessel
	* xgrid/xGridEdit.c:	Needs GMT_io_init to get all pieces needed to read grids.

2008-10-10	pwessel
	* x2sys.c:		Can now also handle netCDF 1-D COARDS files.
	* psbasemap.c:		The -L syntax and description was out of date regarding
				how the options are to be specified.  Added new syntax
				explain functions for both map scale and map rose so these
				are consistently described for both psbasemap and pscoast.
				Also corrected the syntax and description in the man pages.

2008-10-08	remko
	* gmtmath.c:		Added INRANGE operator. Was added to grdmath on 2004-03-28,
				but was not available to gmtmath.

2008-10-06	pwessel
	* x2sys/x2sys_datalist.c:	Now has [experimental] support for using a correction
				table and can compute auxiliary data such as distance and az.
	* x2sys/x2sys_init.c:	Now, the dist and speed unit settings (-C -N) are set here
				and are kept with the TAG for use in other x2sys programs

2008-10-03	pwessel
	* x2sys/x2sys_report.c:	New program [experimental] to report statistics of crossovers.

2008-09-24	pwessel
	* grdtrend.c:		Moved the gauss matrix solver to gmt_vector.c and renamed
				it GMT_gauss.
	* gmt_vector.c:		Now holds general-purpose square matrix solver GMT_gauss.
				Eliminated hardwired limit on N.

2008-09-21	jluis
	* pslegend.c:		Now use remove function to delete script after completion;
				this avoids a Windows problem.

2008-09-20	pwessel
	* gmt_support.c:	Function GMT_get_arc did not check for division by zero.
				The -Gx<file>:<radius>[unit] in grdcontour passed the entire
				argument as the file name.
	* x2sys/x2sys_list.c:	New program [experimental] to extract a subset of crossovers
				from the list produced by x2sys_cross.  Intended to replace
				the old x_system/x_list.c.
	* x2sys/x2sys_solve.c:	New program [experimental] to determine systematic trends from
				a set of crossover errors.  Intended to replace the old
				x_system/x_solve_dc_drift.c.

2008-09-10	remko
	* gmt_nc.c:		Coordinate arrays are now always double precision.

2008-09-05	pwessel
	* mex/imgread.m:	New Matlab/Octave function to read Sandwell/Smith *.img files.

2008-09-01	jluis
	* mapproject.c:		Extended mapproject's -A option by making the fixed point
				optional; if not given we compute azimuths between points.
	* misc/gmtdp.c:		New utility to apply the Douglas-Peucker line-reduction
				algorithm to line data.

2008-08-21	pwessel
	* grdblend.c:		Better treatment of longitude periodicity if -fg is selected.
				E.g., if -Rg is used and a grid is -30/30 in longitude the
				output grid will consider 0-30 and 330-360 correctly.

2008-08-21	remko
	* ps2raster.c:		Needed to backspace a little more to capture BoundingBox at end.

2008-08-14	pwessel
	* grdmath.c:		Some 2nd-order derivatives whose BC yields 0 should yield NaN
				if one or more of the nearby nodes are NaN.  Added NOT operator
	* gmtmath.c:		Same as above for D2DT2.  Added NOT operator.  Also allow data
				columns to contain NaN, and for the time-columns to contain NaN
				if -T is set.

2008-08-14	remko
	* blockmedian.c, psxy.c:	Replaced word "quartile" by the proper "quantile".
				Same in man pages.
	* *.c, *.h, *.txt:	Fixed numerous typos. Thanks to Dan Scheirer for listing them.

2008-08-08	remko
	* psscale.c:		Logarithmic scale did not function properly when scale bar
				was vertical. Needed to swap more x/y properties.

2008-08-05	pwessel
	* x2sys/x2sys_get.c:	Now handles -R with longitude periodicity correctly
	* x2sys/x2sys.c:	Swabbing of index files happens automatically

2008-07-23	pwessel
	* mgd77/mgd77track.c:	Enhanced -A option to place cruise ID equidistantly (dist or time) along the track.

2008-07-16	pwessel
	* grdblend.c:		A side-effect of the 2007-02-01 fix was that when the file
				is re-opened the row range is reset.  Now the possible
				offset is computed during initialization but applied when
				the file is finally opened for reading.
	* ps2raster.c:		Now will scan for the optional comment %%HiResBoundingBox
				which takes precedence over the values in %%BoundingBox.

2008-07-15	pwessel
	* pslib.*:		Now measure paper size in double precision points instead
				of truncating to nearest integer.  To remain backwards
				compatible for pslib users we now initialize all plotting
				in GMT with ps_plotinit_hires.
	* gmt_*.c:		Now use double precision for paper size rather than int.

2008-06-20	pwessel
	* mgd77/mgd77.c:	Now applies recalculation of fields requested by E77 flags
				as part of reading netcdf mgd77+ files.  However, if the
				original anomaly was NaN then we leave it as is.

2008-06-13	pwessel
	* grdimage.c:	Failed to determine boundary of projected grid with enough precision.
	* misc/gmtstitch.c:	Check to see if format was set was wrong.
	* mgd77/mgd77track.c:	Missing newline after last source line

2008-06-12	pwessel
	* examples:		Added ex27 for plotting img files and ex28 for plotting UTM
	* psbasemap.c:		The syntax for the -L option had to change since one could
				not easily use the :label: specification if the coordinates
				were given in dd:mm[:ss] format.  A new syntax has been
				implemented where one or more +?[args] strings are appended
				after the required parameters.
	* pscoast.c:		Same.
	* gmt.h, gmt_init.c:	Modified special checks for FreeBSD by also considering _AMD64_

2008-06-11	pwessel
	* mgd77/mgd77sniffer.c:	Bitwise assignment error was deactivating other fields when
				depth field was missing from a cruise.  Another bitwise error
				was overwriting E77 nav flags when navigation was found on land
				Updated sample grid function to handle longitudes for img files
	* mgd77/mgd77.c:	Index array error resulting in wrong IGRF start and stop
				years was fixed.
2008-06-09	pwessel
	* xyz2grd.c:		For -E under Windows we used fscanf with a pointer from GMT DLL
				which would fail for mysterious reasons

2008-06-05	pwessel
	grdfilter.c:		Complained if -R was used and xmin was < h.xmin for full
				360-range grid.

2008-06-03	pwessel
	* gmt_init.[ch]:	gmtdefs.encoding.name could be freed even if never allocated.
	* examples/ex27:	New example showing how to plot Mercator *.img grids.

2008-06-02	pwessel
	* pslib.c:		ps_polygon can only split line when rgb[0] == -1 not < 0
				since -3 now means to use a fill pattern.
	* pstext.c:		Enhanced -Z+ option expects z-level values in 3rd column

2008-06-01	pwessel
	* Win installer:	Now installs the GMT include files so users can build their own
				programs that use the GMT libs

2008-05-29	pwessel
	* grdreformat.c:	There is no longer a share/conf/gmt_formats.conf so the
				grdreformat usage message crashes. Introduced new file
				grdreformat.h created by GNUmakefile to include this info.

2008-05-27	pwessel
	* grdfilter.c:		The -D5 did not initialize xscale so filter search box was
				set to region width which typically is much larger.  The bug
				did not affect the results but unnecessarily increased runtime.
2008-05-27	remko
	* pslegend.c:		Let N (number of columns) also affect the printing of labels
	* pslegend.txt:		Made clear that N only affects the printing of symbols and labels

2008-05-22	pwessel
	* gmt_map.c, gmt_init.c:	Added support for enhanced -E option for 3-D perspective
				views which allows the specification of a fixed point (needed for
				creating animations). Updated all programs to use the new option
				and added updated man page and synopsis to all programs.

2008-05-20	pwessel
	* gmt_io.c:		Did not properly apply PLOT_DEGREE_FORMAT=ddd.x for decimal degrees
	* gmt_map.c:		Determining where parallels and meridians intersected the map
				boundary where susceptible to roundoff for very small regions
	* gmt_plot.c:		Checked for map jumps even for non-periodic map boundaries.

2008-05-19	pwessel
	* pscoast.c:		The -Q option should not require -J
	* pstext.c:		Cannot remove blank lines when in paragraph mode as those
				lines signal the end of each paragraph.
2008-05-18	remko
	* configure.ac:		Version updated to 4.3.2. Added CVS_VERSION switch.
	* src/gmt_version.h.in:	Add date and time to CVS version string.

-----------------------------------------------------------------------------------------
2008-05-15
	* tar 4.3.1 made and released via email
-----------------------------------------------------------------------------------------

2008-05-15	pwessel
	* xyz2grd.c:		The -S option incorrectly insisted that -G needed to be set.

2008-05-12	remko
	* conf/gmtdefaults_{SI,US}.in:	Renamed from .gmtdefaults_* (no longer hidden)
	* configure.ac, gmt_init.c:	Changed accordingly
	* Makefile:		"make install-data" now copies only the appropriate directories
				and file from the share directory, i.e. not CVS directory, and
				.cvsignore and *.in files.
	* src/makefile:		Link libgmtps.$(SL) and libpsl.$(SL) to appropriate libraries.
	* src/x2sys/makefile:	No need for linking libx2sys.$(SL) against netCDF.

2008-05-12	pwessel
	* <suppl>/*.c:		Some supplement programs had a mix of GMT_fopen and fread
				which usually fails under Windows when a dynamic DLL is used.

2008-05-09	remko
	* gmt_support.c:	Allow a little more slop in determining whether primary tick
				is at same location as secondary tick.

2008-05-08	pwessel
	* grd2xyz.c:		For -E: The test for dx == dy was susceptible to round-off

2008-05-07	remko
	* gmt_io.c (GMT_nc_input):	Would not read all columns when no variable names given.

2008-05-06	pwessel
	* gmtselect.c:		Did not like a variable number of columns.  Now OK if ASCII
				i/o and at least 2 (3 with -Z) columns are found.
	* gmt_mgg2_header.c:	Passed 2nd, 3rd arguments to fread in the wrong order, thus
				failed to read GRD98 grids.
	* gmt_init.c:		Now, media size Custom_WxH can use W and H in inch, cm, or m
				by appending i, c, or m to each dimension.

2008-05-05	pwessel
	* psxyz.c:		Memory problem: Since realloc does not initialize we
				must explicitly set the pointer in the PSXYZ_DATA1 structure
				to NULL since we later use the pointer to determine if we
				need to free allocated memory.
	* project.c:		Same for the 2 pointers in the PROJECT_DATA structure.

2008-05-03	pwessel
	* psxy.c:		The -D option erroneously gave error when used properly.

-----------------------------------------------------------------------------------------
2008-05-01
	* tar 4.3.0 made and released via email
-----------------------------------------------------------------------------------------

2008-05-01	pwessel
	* gmt_map.c:		GMT_grd_project did not check if x_proj was NaN before trying
				to add/sub 360 degrees, hanging under Windows.

2008-05-01	remko
	* ps2raster.c:		When encountering BoundingBox: (atend), skip to the end.
	* grdsample.c:		Did not allocate enough memory, with crashes resulting.
	* share/conf/*.orig:	Replaced by *.in, and processed by ./configure using AC_SUBST
	* guru/GMT_share_files_ascii.lis:	Removed share/conf files.
	* guru/GMT_src_files_ascii.lis:		Added share/conf/*.in files.
	* configure.ac:		---"---, including setting EPS in BOTH US and SI when --enable-eps
	* guru/gmtguru.macros.orig, GNUmakefile: Added GMT_OTHER to add other flags to configure.

2008-04-29	pwessel
	* grdview.c:		Clarified that -T cannot take -JZ|z, fixed clipping.

2008-04-28	pwessel
	* mgg/mgd77togmt.c:	Did not initialize MGG_SHAREDIR path.

2008-04-28	remko
	* GMT_eckert.sh:	Removed. Was not used by anything.
	* GMT_gall_stereo.sh:	Added example for -JCyl_stere.
	* GMT_Chapter_6*.tex:	Added more information on optional -J parameters. Added some
				historical background.
	* examples, scripts:	Removed options in -J when same as default.

2008-04-26	pwessel
	* README etc:		Updated to reflect recent changes such as only *.bz2 archives
				and references to Windows installers.
	* grdview.c:		The -Qc option failed to set the "build image" flag and produced
				garbage surface tiles.  Also, -T[s] produced polygons that were
				not checked for wrapping at a periodic map boundary.

2008-04-25	pwessel
	* x2sys:		Moved *.def to share/x2sys
	* mgd77/mgd77sniffer.c:	Cumulative fixes & updates since August 2007:
				Added -K option to flip navigation flags (if extreme positions
				cause checking to flag good records rather than bad).
				Added -D[x]r option, where x is any preexisting -D option.
				Appending r tells sniffer to use all records in sniffer output
				rather than omitting records flagged with bad navigation.
				Moved speed checking algorithm to precede any other analysis of
				mgd77 data records, including regression checking. This allows
				extreme nav errors to be flagged and ignored in later analysis.
				Modified speed checking algorithm to compare the current nav fix
				to the previous good nav fix, rather than just the previous nav fix.
				This does a better job of flagging the correct fix when excessive
				speeds are found. Previously the current flag was compared to the
				previous flag and whenever excessive speed was computed the current
				record was flagged. This lead to flagging good records at times when
				it was the previous record that was bad.
				Modified manage to accept flags with NaN time stamps.
				Changed speed check from speed > max_speed to fabs (speed) > max_speed
				Bug in E77 output causing distance to be printed when cruises have time stamps
				Track outliers in decimate function, if more than 5% outliers use the
				maximum possible MGD77 values for the 2D bin table in the decimate function.
				Blocked decimation algorithm when dumping values, gradients, etc., and when
				non-regression related warnings are selected (see -W option). Removed bug
				from excessive offset from grid print command.
				Fixed negative array index bug in precision check code
				Fixed an E77 RLS print bug
				Fixed memory deallocation bug - was GMT_free on out[rec] - now on out[curr]
				Added anomaly recalculation toggle to E77
				Use double instead of float for everything but the GMT grids
				Added anomaly sign tracking also fixed e77 scale and icept for A option
				also cleared up kludgy code in grid and ship regression section

2008-04-24	remko
	* ps2raster:		Use PID to augment the file names of temporary files.
				This is not totally secure, but the alternative, mkstemp, is not
				standard enough (not ISO C90).
				Option -N has become obsolete. Use -S and/or -Te instead.

2008-04-22	pwessel
	* psxy.c:		Now will properly clip polygon outline and not draw it along clipped border.
	* configure.ac:		Added support for --enable-mex-mdir=dir and --enable-mex-xdir=dir
				to override the Matlab/Octave preferred paths for local *.mfiles
				and *.mex functions.
	* install_gmt:		Now uses these new variables when running configure.

2008-04-21	pwessel
	* mapproject.c:		-G+ will compute distance between coordinates in first 4 columns

2008-04-19	pwessel
	* configure.ac, src/makegmt.macros.in, mex/makefile:  Added support for --enable-octave
				as an alternative to --enable-matlab

2008-04-16	remko
	* psxy.c, psxyz.c:	Two bug fixes in both programs.
				- If first symbol in list with size was not circle, it got rejected.
				- When sizes of -Sr or -Sj were read from list, they were always inches.

2008-04-15	remko
	* pslib.c, PSL_*.ps:	Renamed a few PostScript commands; reduced prologues in size.
	* gmt_support.c (GMT_just_decode):	Bug fix: was defaulting to BC, instead of BL.
				Also reduced to two arguments (second being default justification).
	* ps{image,legend}.c:	Reduced arguments in GMT_just_decode.
	* ps{scale,text}.c:	---"---
	* gmt_support.h:	---"---
	* gmt_plot.[ch] (GMT_timestamp):	Added "justify" argument to specify justification of
				the time stamp box. Provided by gmtdefaults or -U option.
	* gmt_init.c:		Added justification to GMT_UNIX_POS. Is now <just>/<dx>/<dy>.
				Also added <just> to -U option parsing.
				Fully backwards compatible with previous versions (default just=BL).
	* gmtdefaults.txt:	---"---
	* explain_-U.txt:	---"---
	* common_options.txt:	---"---
	* gmt{,_globals,_common.h}:	---"---
	* .gmtdefaults_*.orig:	---"---. Set PS_IMAGE_COMPRESS = lzw.
	* .gmtdefaults4.doc, .gmtdefaults_test:	Now created on the fly from system defaults file.

2008-04-14	pwessel
	* psxy[z].c:		Drawing arrows with -SvS and time-coordinates did not work as 2nd time
				coordinate did not get processed properly.

2008-04-13	pwessel
	* grdview.c:		The facade (-N) outline was drawn with contour pen.  Now use -Wf to change
				the facade pen from its default value.
2008-04-11	pwessel
	* x2sys/x2sys_binlist.c:	Could create bad bins because of incorrect reallocation of memory.
	* mex/*.c:		No longer need to include matrix.h separately.  This helps octave compilation.

2008-04-09	remko
	* gmt_init.c (GMT_timestamp):	Added new gmtdefaults value UNIX_TIME_FORMAT, which sets the format for
				the time string in the GMT time stamp (-U option). The default is
				"%Y %b %d %H:%M:%S", which is what was printed up to now, except that
				%e (which is not supported by ISO C90) is replaced by %d.
	* gmtdefaults.txt:	---"---
	* gmt{,_globals.h}:	---"---
	* gmtdefaults_*.orig:	---"---
	* gmt_plot.c:		Use gmtdefs.unix_time_format to format the time stamp. This also requires
				the time stamp box to size with the time string and the additional label
				to move. Tweaked the placement of the strings a bit (better vertical
				placement and relative horizontal placement using spaces).

2008-04-07	remko
	* gmt_grdio.c:		Did not yet properly combine ?varname=suffix on output grid.
	* ps2raster.c:		Security improvements: (1) Replaced tmpnam by mktemp, as tmpnam provides
				a limited number of temp file names. (2) Run commands using system(cmd)
				directly and remove file using remove(file), instead of creating a
				script first.

2008-04-05	pwessel
	* gmt_map.c:		Fixed final bug in GMT_radial_clip.  Also, GMT_world_map should be
				FALSE for azimuthal projections.  This fixes the -JA -JE pscoast bugs.

2008-04-05	remko
	* gmt_map.c, gmt_proj.c:	Fixed bug in azimuthal equal area projection that had the
				horizon shifted from where it ought to be.
	* *.txt:		Added more short explanations on input and output grid formats.
				In some man pages -F was explained instead of -f.
	* GMT_Chapter_4.tex, GMT_Appendix_B.tex:	Added information on -bic (netCDF tables).

2008-04-04	pwessel
	* gmt_stat.c:		Bug in GMT_median would sometime give subtle mistakes, most noticeable
				when only a few values were passed to the function. Traced to the use
				of size_t variables in expressions that should yield a negative value.

2008-04-04	remko
	* GNUmakefile:		Removed creation of *.tar.gz and GMT_src.zip.
	* configure.ac:		CFLAGS, CPPFLAGS, LDFLAGS as set by user is ADDED to anything configure
				dreams up. Neither OVERRULES the other.
				NETCDF_LIB and NETCDF_INC can be used to set netCDF locations separately.
				Create versioned shared libraries on Linux.
	* */makefile:		Changes made accordingly.
	* job04c.*:		Renamed from job4c.*
	* run_example_tests.sh:	New test script of example files
	* run_*_tests.sh:	Avoid excessive error messages when compare fails on missing files, etc.
	* ps2raster.c:		Always translate and/or rotate EPS output to origin. Not only when
				in concert with other formats. This makes -P -Te work as -P -Tef.

2008-04-02	remko
	* gmt_grdio.c: 		GMT_is_*_grid now works on header struct. GMT_grd_get_format also strips
				off ?<varname> and stores it in header->varname.
	* gmt_nc.c:		When writing netCDF grid ?<varname> can be used to assign variable name
				and long_name attribute.

2008-04-02	pwessel
	* gmt_map.c:		The radial clipping would sometimes add arcs using the arc that
				is > 180 degrees.
	* x2sys/x2sys_put.c:	Wrong test when replacing older track info lead to dbase loss.

2008-04-01	pwessel
	* examples/ex19/*:	Next GMT conference is now in 2009.
	* gmt_support.c:	Made GMT_polygon_is_open tolerant of round-off and if
				polygon is not open set last to exactly equal first point.

2008-04-01	remko
	* gmt_proj.c:		Avoid error in GMT_lamb_sph when lat is 90 degrees.

2008-03-29	pwessel
	* pslib.[ch]:		Like in gmt, use PS_exit instead of exit to avoid Matlab shutdown.

2008-03-26	pwessel
	* gmt_grdio.c:		Now the grd i/o support the GMT_[DATA|IMG|GRID]DIR environment settings.
	* grdinfo.c:		Reports actual path to the file (may change if GMT_GRIDDIR is involved).

2008-03-25	pwessel
	* pscontour.c:		Must deallocate *ind memory according to which function was used
	* triangulate.c:	Same.  Only affects Windows's insane memory management.

2008-03-24	pwessel
	* gmt_map.c:		Added new rectangular clip function using Sutherland/Hodgman algorithm
				in order to fix incorrect results in grdlandmask.
	* grdblend.c:		Did not pick up node registration before calculating output grid size.

2008-03-24	remko
	* gmt_io.c:		Implemented -b[i|o]c[<var1>/...] option to indicate input is netCDF.

2008-03-23	pwessel
	* ALL:			More solid 64-bit support after full cleansing with -Wconversion.  All 26
				examples runs clean in both 32-bit and 64-bit mode as do the entire GMT
				documentation.

2008-03-22	remko
	* gmt_nc.c:		Moved GMT_nc_get_att_text to gmt_io.c so it can be used more generally.
	* gmt_io.c:		Implemented GMT_nc_input to support reading netCDF column data (tables).
				This also required changes to GMT_fopen and making GMT_fclose a real routine
				rather than a macro.
	* gmt_io.h, gmt_globals.h:	Changed accordingly.
	* misc/nc2xy.c:		More space for long_name and units.

2008-03-22	pwessel
	* *.[ch]:		Experimental support for full 64-bit computing with introduction of 8-byte
				integers instead of 4-byte.

2008-03-19	remko
	* gmt_map.c (GMT_map_clip_path):	In polar projection, step size for drawing clip path
				was wrong, resulting in missing wedge in donut shape.

2008-03-15	pwessel
	* gmt_support.c:	GMT_get_annot_label did not properly honor the ddd.xx setting
	* pstext.c:		In -D, if /dy is not given it is set equal to dx
	* psxy.c:		Same. Clarified both usage and man pages.

2008-03-13	remko
	* gmt_support.c:	GMT_hsv_to_rgb, GMT_rgb_to_hsv, GMT_check_hsv now uses hsv[]
				instead of h, s, v, in accordance with similar routines.
				GMT_getrgb and GMT_gethsv can read hexadecimal color codes,
				which need to start with #, e.g. #ff0000 for red.

2008-03-11	pwessel
	* grdgradient.c:	With -D -S the slopes were not set to NaN if data were NaN
	* gmt_map.c:		Bug in map clipping for -JG
	* gmt_support.c:	Improve map annotation for general perspective projection
				Added support for annotations for -JF gnomonic for global maps.
	* gmt_proj.c:		Clip path for general perspective projection was not closed.

2008-03-11	remko
	* bin/gmtlogo:		Pushed text back up into 2 x 1 inch box. Put in isolation mode
	* src/Colors.txt:	Reorganized list of RGB colors and names.
	* gmt_color{name,_rgb}.h:	Removed from CVS. Now created from Colors.txt
	* doc/scripts/GMT_RGBchart.sh:	Added GMT logo. All sizes horizontal.
	* src/gmtcolors.txt:	New man page with color information.
	* src/Grdformats.txt:	Renamed from share/conf/gmt_formats.conf

2008-03-09	pwessel
	* pstext.c:		Parsing of -C complained about % sign

2008-03-09	remko
	* gmt_init.c, gmt_globals.h:	Moved GMT_N_MEDIA and GMT_N_UNIQUE to gmt_dimensions.h, which
				is automatically created.
	* gmt_media_name.h, gmt_media_size.h:	Added "statement" and "tabloid" sizes
	* doc/scripts/GMT_RGBchart.sh:	Script to create RGB color tiles added to CVS
	* doc/GMT_Appendix_I.tex:	Added RGB chart
	* www/gmt/doc/pdf/GMT_RGBchart_*.pdf:	Added A4, Letter and Ledger sized RGB charts

2008-03-07	remko
	* ex11/job11.*:		Added R, G, B, H, S, and V arrows.
	* doc/scripts/GMT_color_interpolate.sh:	New example on color palette interpolation.
	* doc/scripts/GMT_App_M_1.sh:	Make sure titles get centered on color bars.
	* doc/fig/{gimp*,hsv-cone}.png:	New imagery for Appendix I
	* doc/GMT_Appendix_I.tex:	Completely revamped Appendix I
	* doc/GMT_Chapter_7.tex:	Removed some ugly orphans.
	* doc/GMT_version.tex.in:	Removed "Version" from \GMTDOCVERSION
	* doc/GMT_Frontmatter.tex:	Added some more acknowledgments
	* gmtdefaults.txt:		Explained COLOR_MODEL better.
	* gmt_support.c:	Avoid small color values. -1e-15 will look like h-s-v.
				A + in the gmtdefaults COLOR_MODEL definition overrules interpolation
				mode specified in cpt file.

2008-03-06	pwessel
	* binned_GSHHS*.cdf:	Added two missing barrier islands along Long Island, NY
				to the GSHHS database.  Updated next GSHHS version number to 1.10.
	* grdcontour.c:		Recognize if no contours can be found inside -L range and exit.

2008-03-05	remko
	* grdinfo.c:		Implemented Welford (1962) algorithm for more precise one-pass
				computation of mean and sum of squares.
	* grdedit.c:		Adjust z_min and z_max when changing add_offset or scale_factor.
	* gmt_grdio.c:		Changed "Latitude", "Longitude" and "Time" to lowercase only.
	* gmt_nc.c:		Use coordinate variables lon(lon), lat(lat) or time(time) when
				appropriate. When updating: need to remove "add_offset" when 0 and
				"scale_factor" when 1.
	* grd2xyz.c:		Do not abort with -R exceeds grid; simply output common region.

2008-03-04	remko
	* grdmath.c, gmtmath.c:	Implemented Welford (1962) algorithm in KURT, SKEW and STD operators
				for more precise one-pass computation of mean and sum of squares.

2008-02-29	remko
	* makefile:		More sure-fire way to install libraries. Also give shared libs mode 755.
	* isogmt.in, isogmt.txt:	Script to run GMT in isolation mode introduced
	* GMT_App_P_{1,2}.sh:	Isolation mode examples
	* GMT_Appendix_P.tex:	Added description of isolation mode

2008-02-28	pwessel
	* mgd77/mgd77info.c:	Same issue as minmax that was fixed on 2008-01-31.

2008-02-27	remko
	* gmt_io.[ch], gmt_calclock.[ch]:	Removed GMT_dt_from_usert, GMT_usert_from_dt, GMT_dtime.
				These were remnants of a time that internal time representation was entirely
				in rata die numbers. Since computations are done extensively with relative
				time (in doubles) keeping the conversion double-to-double became non-sensical.

2008-02-25	pwessel
	* gmt_io.c:		Now skips blank lines that has leading whitespace.  Function
				GMT_is_a_blank_line (char *line) is now used wherever ascii
				input is processed.
	* pscontour.c:		-T option was susceptible to infinite loop if bad record was found.

2008-02-25	remko
	* configure.ac, src/makefile, src/x2sys/makefile, src/mgd77/makefile, makegmt.macros.in:
				Shared libraries made easy: now set LIBEXT=a for static libraries and
				LIBEXT=$(SL) for shared libraries. Works also in supplements.
	* nc2xy.c:		Time coordinate recognized as such. Relative time output according
				to TIME_UNIT and TIME_EPOCH set in .gmtdefaults.
	* gmt_grdio.c:		Fixed 3 bugs in GMT_decode_grd_h_info that caused problems parsing -D
				option. Explicitly exclude = sign from becoming separator.

2008-02-24	remko
	* grd2xyz.txt, xyz2grd.txt:	Added information on using TIME COORDINATES.
	* gmt.h, gmt_globals.h:	Time system now fully defined in struct gmtdefs.time_system.
	* gmt_calclock.c:	---"---
	* gmt_init.c, gmt_init.h:	GMT_get_time_system and GMT_init_time_system_structure now use
				time_system as argument so that not only the internal time system
				defined in gmtdefs.time_system can be parsed.
				Need to move these functions to gmt_support.c?
				GMT_get_time_system can now also deal with "TIME_UNIT since TIME_EPOCH".
				'T' no longer required in epoch string.
				That means TIME_SYSTEM = "days since 2000-01-01 12:00" works.
	* gmt_grdio.c:		Now reuses GMT_get_time_system and GMT_init_time_system_structure.

2008-02-24	pwessel
	* gmt_*.c:		Made sure functions call GMT_exit and not exit when quitting.  Only main
				programs call exit.
	* pslib.c:		Bug in ps_shorten_path lead to SEGV when path resulted in a single point.

2008-02-22	remko
	* ex*/job*.sh:		Prepared for inclusion in documentation (instead of job*.csh)
	* doc/GNUmakefile:	Updated accordingly
	* doc/GMT_Chapter_7.tex doc/GMT_Tutorial.tex:	Switched from C shell to Bourne shell

2008-02-22	pwessel
	* psrose.c:		Added new -F option to disable the plotting of the scale bar.

2008-02-21	pwessel
	* pslib.c:		Fixed error in applying pstext's -Dj<dx>/<dy> shift in paragraph mode (-M).
	* mgd77/mgd77list.c:	Added -Ga|b<rec> to limit output to a certain record # range

2008-02-21	remko
	* test/psscale/ages.sh:	Fixed errors in geological names. Put some bars upside down.
	* psscale.c:		Bug fixes: (1) Inverted vertical scale, when using filled rectangles:
				Colours remained in the original order. (2) Inverted vertical or horizontal
				scale, when using rectangles with gradients: Size of rectangles followed
				original order, not inverted. (3) In reverse mode, -Eb was plotting
				foreground triangle, -Ef background triangle.
	* doc/GMT_Appendix_M.tex, doc/scripts/GMT_App_M_2.sh:	Figure added to App M to illustrate uses
				of psscale.

2008-02-20	remko
	* gmt_init.c:		TIME_SYSTEM has become a shortcut for a combination of TIME_EPOCH and
				TIME_UNIT. When used, set gmtdefs.time_unit and gmtdefs.epoch immediately.
				No longer appears in .gmtdefaults4 file.  No more predefined scale,
				rata_die, etc for time systems. Those are determined from
				gmtdefs.time_{unit,epoch} by GMT_init_time_system_structure instead.
				Bug fix: 'c' for seconds was not recognized as TIME_UNIT (expected 's',
				which is kept for backwards compatibility).
	* gmt_time_systems.h:	Removed. Information merged into gmt_init.c.
	* gmt_calclock.h:	GMT_GCAL_EPOCH has become obsolete.
	* gmt_globals.h:	Changed default time_epoch from 2000-01-01 midnight to noon.
				GMT_time_system is no longer an array. time_system removed from gmtdefs.
	* gmt.h:		Removed name, epoch, unit as part of GMT_TIME_SYSTEM struct. Epoch and
				unit can be found in GMT_DEFAULTS struct.
	* src/GNUmakefile, gmt_grdio.c, gmt_calclock.c:	Changed accordingly.
	* gmt_defaults.txt:	Updated to reflect changes.
	* .gmtdefaults_test, .gmtdefaults_*.orig, .gmtdefaults4.doc:	Removed TIME_SYSTEM.

2008-02-19	pwessel
	* gmt_support.[ch]:	Added debug tracking support for memory allocation/freeing.
	* gmt.h:		--"--.  Requires -DDEBUG during compilation to take effect.

2008-02-16	pwessel
	* grdmask.c:		Tiny bug for determining which hemisphere (N/S) unlikely to have
				had any effect.

2008-02-14	remko
	* gmt.h, gmt_init.c, gmt_calclock.c:	Removed #ifndef OLDCAL (assumed always true).

2008-02-13	pwessel
	* grdmask.c:		Needed to allow for some slop when comparing shrink to 0.0 since sometimes
				the result of acos is 1e-14 or thereabouts.

2008-02-11	pwessel
	* gmt_init.c:		-B processing of labels used an internal string that was too short,
				which could lead to label truncation.

2008-02-01	pwessel
	* bin/gmtlogo:		Now scales logo up properly to get better resolution

2008-01-31	pwessel
	* minmax.c:		Could get confused when longitudes crossed dateline or Greenwich,
				and OUTPUT_DEGREE_FORMAT could interfere with result

2008-01-30	remko
	* gmtselect.txt:	Fixed error in example (-Ns/k replaced by -Nk/s).
				Added to -M option: does not affect selection. Always done on point by
				point basis. However, it is a sensible suggestion to select by segment.

2008-01-22	pwessel
	* sample1d.c:		Calendar time knots did not get properly interpreted with -N.

2008-01-15	pwessel
	* mgd77/mgd77.c:	Wrong header order written if mgd77convert .. -Tt was used

2008-01-09	remko
	* gmt_init.c:		Fixed "Holiday-bug" in GMT_parse_J_option introduced 2007-12-21.
				GMT_str_tolower could run out of bounds. Probably only affected 32-bit
				compilers.
	* gmt_support.c (GMT_strlcmp):	Now ignores case.

2007-12-30	remko
	* gmt_defaults.h:	Removed. Merged into gmt_globals.h
	* gmt_globals.h:	Now has gmt_defaults.h embedded
	* gmtalldeps.macros, src/makefile: Improved dependencies
	* gmt_calclock.h:	Should not include gmt.h (it is included by gmt.h)
	* pslib.c:		ps_bulkcopy checks version number (or any string) as part of Id: tag
				in first line. No check is performed when using "" as argument.

2007-12-21	remko
	* gmt_init.c:		Made central longitude optional in cylindrical projections.
				Made Mercator to have 1, 2, or 3 arguments.
				Allow optional standard parallel in cylindrical equidistant (-JQ).
				Added cylindrical stereographic projection.
				Optionally use names for projections (similar to Proj4). Updated usage info.
	* explain_-J*.txt, psbasemap.txt:	Updated accordingly.
	* gmt_support.[ch]:	Added GMT_strlcmp in support of GMT_project_type
	* gmt_map.c:		When central meridian is NaN, replace it by center of longitude range.
				Added initialization of cylindrical stereographic projections
	* gmt_proj.c:		Simplified GMT_vmerc. Use central meridian and standard parallel as input.
				Added cylindrical stereographic projection functions
	* gmt_project.h:	Changed the numbering of projection IDs. Added GMT_CYL_STEREO
				Consolidated all cylindrical projection parameters into one set of four.
	* gmt_grdio.c, mgd77manage.c:	Use the new three parameters of Mercator initialization.
	* *.c:			Avoid using numbers for projections and add GMT_CYL_STEREO where needed.

2007-12-18	remko
	* gmtalldeps.macros, makefile:	Properly identify all unusual dependencies of sources.
	* spotter/grdrotimage.c:	Removed from CVS, not used by anything

2007-12-16	pwessel
	* gmt_plot.c:		3-D basemap axis did not use LABEL_OFFSET

2007-12-13	remko
	* pslegend.c:		Use unique names pslegend_$$.bat and pslegend_$$.txt (was GMT$$.bat and
				pslegend_tmp.txt). Write them in GMT_TMPDIR if defined.

2007-12-12	pwessel
	* pshistogram.c:	The -R option was processed separately and did not understand time coordinates.

2007-12-11	pwessel
	* psxy.c:		Now, -D applies to all symbols, lines, and polygons
	* psxyz.c:		New option -D with similar purpose as for psxy

2007-12-09	remko
	* gmt_shell_functions.txt:	Added to manpages

2007-12-07	pwessel
	* gmtmath.c:		Added constants TMIN, TMAX, TINC, and N
	* grdmath.c:		Added constants XMIN, XMAX, XINC, NX, YMIN, YMAX, YINC, and NY
	* gmt_shell_functions.sh:	Added to programs

2007-12-06	pwessel
	* gmtselect.c:		The -:o option failed to reverse output order
	* pshistogram.c:	Bug in -F option failed to center bins
	* x2sys/x2sys_get.c:	The -L option did not honor any -F or -N settings

2007-12-01	remko
	* gmt_init.c:		** Isolation mode implemented **
				At initialization, check is GMT_TMPDIR is defined and writable.
				When GMT_TMPDIR is defined: attempt to read .gmtdefaults4 from
				GMT_TMPDIR and always write .gmtdefaults4 to GMT_TMPDIR.
	* gmt_io.c (gmt_getuserpath):	Search first in GMT_TMPDIR (when defined).
	* gmt_plot.c:		When GMT_TMPDIR is defined: read and write .gmt_bb_info in GMT_TMPDIR.

2007-11-30	remko
	* gmt_dimensions.h:	New automatically generated file: contains all dimensions like
				GMT_N_PEN_NAMES, GMT_N_DATUMS, etc.
	* src/GNUmakefile:	Create gmt_dimensions.h. No more need for checks on those dimensions.
	* gmt.h:		Now includes gmt_dimensions.h. GMT_HASH_SIZE removed.
	* gmt_colors.h, gmt_grdio.h, gmt_globals.h:	Now get GMT_N_* from gmt_dimensions.h
	* gmt_init.c:		Introduced GMT_putdefaults to write GMT parameters. GMT_savedefaults
				improved (\t in output strings instead of <tab>, and finally writes
				ANNOT_FONT_SIZE_PRIMARY instead of ANNOT_FONT_SIZE). Inits hashes
				now with appropriate size.
	* gmtdefaults.c, gmtset.c:	Use gmt_putdefaults instead of gmt_savedefaults.
	* ???math.c:		Inits hashes with the appropriate size.
	* .gmtdefaults*.orig:	Esthetic changes only.

2007-11-28	pwessel
	* gmt_stat.c:		Fixed minor issues in PvQv function
	* x2sys/x2sys_cross.c:	Used wrong data column order and computed speed when there is no time
	* x2sys/x2sys.c:	Error in determining which columns had been requested.

2007-11-25	remko
	* configure.in:		Honor LDFLAGS set by user
	* configure.ac:		Renamed from configure.in

2007-11-24	remko
	* configure.in, */makefile, makegmt.macros.in:	Provide compiler and linker flags for
				netCDF through NC_CFLAGS and NC_LIBS. This should help distributions,
				like Fedora, that have netCDF files not in include and lib directories.
				(Changed again on 2008-04-04: configure flags NETCDF_LIB and NETCDF_INC).

2007-11-14	remko
	* guru/gmtguru.macros.orig:	Settings are now only included in GNUmakefile.
				Version information has moved to configure.in.
	* GNUmakefile:		Has become the only makefile to include gmtguru.macros*
	* */GNUmakefile:	Removed includes of guru/gmtguru.macros*. Information now comes
				from src/makegmt.macros.
	* gmt_version.h.in:	New: template for versioning info in source and manpages.
	* doc/GMT_version.tex.in:	New: template for versioning info in documentation.
	* common_options.txt:	Now includes gmt_version.h to get version info.
	* *.txt:		Now include common_options.txt at the very start.
	* doc/GNUmakefile:	Renamed from doc/makefile.
	* test/functions.sh:	Test functions defined in this file to make writing test
				scripts easier.

2007-11-13	remko
	* gmt_grdio.c:		Fixed bug in parsing -D option from e.g. grdedit. Would always
				see 0 as separator (along with /).
	* gmt_support.c:	Removed strncpy from GMT_strtok. No consequence on function.
	* grdinfo.c:		zmin==zmax no longer forces -M option.

2007-11-13	pwessel
	* gmt_map.c:		Minor bug in 4th term in conformal->geodetic lat.
	* pslib.c:		Redefine rect symbol to be less prone to round-off
	* PSL_prologue.ps:	New macro for box symbol

2007-11-04	pwessel
	* ps2raster.c:		New option -D<dir> specifies alternative output directory.
				Also added -V for progress reports [Default is silent].

2007-11-02	remko
	* gmt_proj.[ch], gmt_project.h, gmt_map.c, gmt_init.c, explain_-J*.txt:
				Added optional horizon to global azimuthal projections (-J[AEGS]),
				also made horizon optional in Gnomonic projection (-JF).

2007-11-01	pwessel
	* gmt_support.c:	In GMT_contour, would occasionally not check internal crossings
				for some interior contours.
2007-10-31	pwessel
	* g*math.c:		Would see files like 13239.d as possible numbers and give
				annoying warnings (file was correctly chosen so no bug).

2007-10-31	remko
	* gmt_proj.c:		Review of all inverse projections. Bug fixes:
				. -JS: Would set slice to NaN if central meridian was not Greenwich.
				. -JR: Longitudes beyond 180 were set to 180.
				Return NaN when longitude is more than 180 from central meridian:
				. Cylindrical and miscellaneous projections -J[IKNRW]
				Return NaN when point is out of map disc:
				. Azimuthal and miscellaneous projections -J[AEGHSV]
	* gmt_map.c (GMT_grd_project):		Now also wraps around longitude when
				GMT_IS_RECT_GRATICULE. Removed initialization with NaN.
	* grdimage.c:		Added -N option: do not clip image at map boundary.

2007-10-30	remko
	* gmt_project.h:	project_info.[sn]_polar has become obsolete.
	* gmt_map.c:		---"---
	* gmt_proj.c:		Removed all singularities and discontinuities in inverse
				azimuthal projections

2007-10-28	remko
	* guru/gmtguru.macros.orig:	Change to 4.2.2b
	* configure.in:		Deal with possibility of beta versions
	* src/makegmt.macros.in:	Removed VERSION (was confusing VERSION from guru)
	* grd2xyz.c:		For gridline oriented grids: grd2xyz -E returned xll and yll
				one cell too large. Now writing [xy]llcenter properly.
	* xyz2grd.c:		Assume pixel orientation when either [xy]llcenter is used.

2007-10-26	pwessel
	* psmask.c:		The -D option used the wrong output file name.

2007-10-25	remko
	* psxy[z].txt:		Made sure that both say the same thing for the same options.
				Extended -M option with info on -G, -W, -Z (instead of at -G)

2007-10-22	pwessel
	* gmt_proj.c:		Added GMT_WIND_LON(lon) macro that handles periodicity
	* *.c:			Ratchet up memory allocation exponentially rather than linearly.

2007-10-18	pwessel
	* spotter/hotspotter.c:	Added -S option to normalize output to percent of CVA maximum
	* spotter/grdspotter.c:	New program, like hotspotter but using gridded data as input

2007-10-15	pwessel
	* pslib.c:		Used internal point_code before it was initialized.  This
				caused PAGE_COLOR not to work (wrote <NUL> rather than C)

2007-10-14	pwessel
	* gmt_map.c:		Round-off could mess mapping of west/east to xmin/xmax
				Now has a safety valve for checking that this does not occur
-----------------------------------------------------------------------------------------
2007-10-10
	* tar 4.2.1 made and released via email
-----------------------------------------------------------------------------------------

2007-10-10	remko
	* doc/*.tex:		Fixed spelling errors.
	* gmt_nc.c:		Properly write out actual_range in actual units, not grid units.
				Backward compatibility for scaled integers built in.
				Store GMT_version and truncate global text attributes to proper length.

2007-10-09	remko
	* pslib.c:		Enclose EPS inclusion between %%BeginDocument: and %%EndDocument
	* install-sh:		Replaced version from 1991 with one from 2004 that can install
				multiple files at a time.

2007-10-07	remko
	* nc2xy.c:		Added missing -f option
	* configure.in:		No more "test ! "$A" = "B"", but use test "X$A" != "XB"
				Removed --wrapbindir and --wrapmandir (were not used anywhere)

2007-10-07	pwessel
	* gmt_support.c:	Removed memory leak in GMT_delaunay

2007-10-05	pwessel
	* grdcontour.c:		Only extend subset by 1 row/col if pixel-registered
	* grdvolume.c:		Added missing -f option

2007-10-04	pwessel
	* psscale.c:		Did not work if -Q and -B1p were used together
	* psbasemap.txt:	Point out that -E disables plotting of titles

2007-10-04	remko
	* gmt_map.c (GMT_map_setup):	Removed restriction that east and west limits can not be
				both negative. This fixed the remaining Hexagone problem.

2007-10-03	remko
	* makegmt.macros.in, */makefile:	Found robust way of assigning .exe extension
				to Cygwin programs
	* configure.in, makegmt.macros.in:	Shared library extensions for IRIX and HP
				are .so and .sl and not the other way around.

2007-10-01	pwessel
	* surface.c:		Make sure verbose starts with surface:
	* gmt_plot.c:		Oblique tickmarks sometimes were missing for latitudes

2007-10-01	remko
	* gmt_support.c (GMT_sample_cpt):	Needed to reverse z_low and z_high values as well as
				rgb values when reversing color maps.
	* makecpt.c:		Need to reverse colormap intervals when -I is given.
				Both these fixes were needed to properly reverse colormaps with uneven
				intervals.
	* share/cpt/GMT_{cyclic,panoply}.cpt:	Two more master color maps added.

2007-09-29	pwessel
	* *.c:			Make sure memory allocated by strdup is freed by free (Windows only)

2007-09-29	remko
	* gmt_vector.[ch]:	Added argument "mode" to GMT_fix_up_path to allow drawing lines
				first following a meridian, then a parallel, or vice versa.
	* psxy.c, grdmask.c:	Extended option -A with -Am and -Ap to use new GMT_fix_up_path modes.
	* pscoast.c, gmt_support.c, gmt_shore.c:	Added mode=0 to GMT_fix_up_path arguments.

2007-09-28	remko
	* gmt_stat.h, gmt_math.h:	Moved functions defined in gmt_stat.c from gmt_math.h to
				gmt_stat.h.
	* gmt_stat.c:		Added GMT_plm_bar to compute normalized Legendre functions to very
				high degree and order. Made GMT_factorial public.
	* gmtmath.c:		Use GMT_plm_bar to determine PLMg. Added FACT (factorial).
	* grdmath.c:		Use GMT_plm_bar to determine PLMg, YLM and YLMg. Added FACT (factorial).

2007-09-28	pwessel
	* gmt_custom_io.c:	When reading Surfer subregions we must adjust as grids starts at
				the lower left corner and not upper left.

2007-09-26	pwessel
	* meca/*.c:		Made Windows DLL workable by using the GMT_* i/o functions.
	* grdblend.c:		---"---

2007-09-26	remko
	* *.txt:		Now print "Generic Mapping Tools" at top of man page.
	* explain_-J.txt, psbasemap.txt:	Added info on general perspective view (-JG).
	* gmt_{map,proj}.[ch]:	Permanently added genper code (stripped #ifdef _GENPER).
	* gmt_{init,plot,support}.c:	---"---
	* gmt.h, gmt_project.h:		---"---
	* grdimage.c, pscoast.c:	---"---

2007-09-25	pwessel
	* pslegend.c:		Usage message did not explain the -L option
	* gmt_map.c:		GMT_grdproject needed to skip points that project beyond the horizon.

2007-09-25	remko
	* gmtmath.c:		New operator PLMg (normalized as in geodesy).
				Added check that 0 < M < L.
	* grdmath.c:		New operators PLMg and YLMg (normalized as in geodesy).
				Added check that 0 < M < L.
				When M=0, set Imaginary component of YLM = 0 (was same as real).
	* ???math.c:		Set stack size to 100 (as mentioned in manual).
	* src/*/GNUmakefile:	Added to build manpages within each directory.
	* src/manpages.mk:	Makefile included in src/*/GNUmakefile and src/GNUmakefile.
	* */makefile:		All other makefiles updated.

2007-09-24	pwessel
	* psxy.c:		Box-and-whisker symbols can now optionally be of the notched
				kind where a 5th data column holding the sample size must be present.
				Activated by appending n to the X or Y in -E.

2007-09-24	remko
	* ???math.c:		Made self-documenting.
	* ???math.func:		Removed. Info is now in ???math.c.
	* make_math.sh:		Changed accordingly.
	* *.txt:		All manpages have become *.1 (except pslib.3)
	* */makefile:		All makefiles include install-man, uninstall-man
	* configure.in:		--enable-mansect= removed.
	* website/gmt_install_form.html website/install_gmt_form.pl:	Manpage section removed
	* guru/install_gmt:	---"---
	* guru/*man.sh:		Allow for manpages named *.[135]

2007-09-21	pwessel
	* {gmt,grd}math.c:	Added functions KURT, SKEW, and PQUANT plus EULER's constant
	* grdmask.c:		For -S..k, did not properly account for latitude effect on dx
	* spotter/originator.c:	Added option -Q to specify constant r/t for (x,y,z) data only
				Now lists -L option in both usage and man page

2007-09-19	pwessel
	* triangulate.c, pscontour.c:	Synopsis now reports name of algorithm currently
				compiled in [Shewchuk or Watson].

2007-09-19	remko
	* configure.in:		Made mansect=1 default. Make versioned libraries on Darwin.
	* src/makefile:		---"---. Actually always ended manpages in .l in stead of .$(mansect)
	* src/makegmt.macros.in:	Added VERSION as variable.

2007-09-18	pwessel
	* x2sys/x2sys_cross.c:	Skip duplicate files

2007-09-18	remko
	* gmt_proj.c, gmt_project.h:	Nicely reformatted all genper code and fixed
				several bugs, particularly inverse projection and projection out
				of field of view.
	* gmt_init.c, gmt_plot.c:	Small changes in genper code (reformatting mostly).
	* gmt_map.[ch]:		Permanently removed old grd_forward code
	* gmt_support.c, gmt_bcr.h:	Permanently removed old BCR code
	* *.c, *.txt, *.tex:	Changed "grdfile" (and alike) in text to "grid file".

2007-09-17	remko
	* grdproject.c:		Added code by Joaquim Luis to make -R optional
	* grdproject.txt:	Changed accordingly; also better described aliasing/interpolation
	* grdimage.txt:		Better description of aliasing and interpolation.
	* *.txt:		Removed mention that options/modifiers should be upper/lower case.
	* gmt_map.c:		Added slack to longitude limits check in GMT_grd_project.
				KM_PER_DEG was not reset in GMT_set_spherical. This may have caused
				errors in scaling when ELLIPSOID != Sphere.
	* gmt_bcr.c:		Added slack to longitude and latitude check
				These last two changes avoids creating the occational NaN borders
				in projected grids or in images of projected grids.

2007-09-15	remko
	* makegmt.macros.in:	Now sets the right X11 and Matlab compiler and linker flags,
				supplied by configure in the main directory.
	* mex/makefile:		Created from mex/makefile.in with Matlab flags coming from
				src/makegmt.macros.in.
	* xgrid/makefile:	Created from xgrid/makefile.in with X11 flags coming from
				src/makegmt.macros.in. Significantly improved (missing dependencies).
	* mex/grdinfo.c:	Renamed from mex/grdinfo2.c (easier for compilation).
	* configure.in:		Changed accordingly, absorbing mex/configure.in.
	* mex/configure.in mex/makefile.in xgrid/makefile.in:	Removed
	* guru/GMT_suppl.lis:	Changed accordingly.
	* README:		Changed accordingly.

2007-09-14	remko
	* GNUmakefile, src/GNUmakefile, src/*/GNUmakefile:	Finally replacing the
				whole gurumake system. All files makefile.guru deleted.
				All references to gurumake and makefile.guru removed from
				numerous other files.
	* */makefile:		Make sure all executables get .exe under Windows.
	* ps2raster.c:		Limit resolution to 720 DPI while determining BBox (50% speed up).
				Made it completely silent on Windows.
	* share/pslib/PSL*.ps:	Start CVS tag lines (and some others) with %- for skipping by pslib.
	* pslib.c:		Skip lines from Prologues starting with %- (skips CVS tags).
	* doc/scripts/orig/*.ps:	Some files updated because of BBox changes.

2007-09-13	remko
	* ex??/job??.sh:	Fixed some inconsistencies with job??.csh scripts
	* do_examples.*sh:	Cycle through available scripts, instead of through directories.
	* doc/makefile:		Added "make tests" here to test all scripts and results.

2007-09-12	pwessel
	* gmt_map.c:		GMT_distances function did not work with correct pointer
				(only used in x2sys & mgd77 supplements)
	* x2sys_cross.c:	Distances were bogus (see above), and wrong number of
				arguments passed to read_file function pointer.
	* x2sys.[ch]:		Wrong number of arguments in the generic read_file function

2007-09-12	remko
	* ex16/ex16.cpt:	Use a lower resolution in surface (-I0.2) to speed up ghostscript.
				Add a nice image pattern to demonstrate that capability to do so.
	* ex19/job19.*:		Added image fill pattern and PS code inclusion.
	* GMT_Chapter_7.tex:	Changed accordingly.
	* src/psimage.txt:	Improved explanation of -C and -W options.
	* test/psimage/psimage.sh:	Uses same image of a circuit board at ex16.

2007-09-11	remko
	* explain_-b[io].txt:	Added to replace files linked to obsolete options.
	* explain_-{n,i_binary,o_binary}.txt:	Replaced by the above.
	* gmt_bcr.[ch]:		BCR (bi-dimensional convolution routines) code updated
				and moved from gmt_support.c. Now includes B-spline and
				nearneighbor. Now allows NaNs in bicubic.
	* gmt_support.[ch]:	BCR code commented out since its move to gmt_bcr.c.
	* gmt_map.[ch]:		GMT_grd_{forward,inverse} (and supporting routines) commented out
				since their function has been taken over by GMT_grd_project.
				Arguments "interpolant", "antialias" and "threshold" changed or
				added to GMT_grd_project.
	* grdproject.c:		-S<max_radius> changed to -S[-]b|c|l|n[/<threshold>].
				Now uses GMT_grd_project instead of GMT_grd_forward.
	* grdimage.c:		---"---
				Removed -T option; no more polygon drawing.
	* grdtrack.c, grdsample.c:	-Q<value> changed to -Q[b|c|l|n][[/]<threshold>] to
				take advantage of new BCR code.
	* mgd77/mgd77{manage,sniffer}.c, spotter/grdrotater.c:	---"---
	* grdview.c:		Minor change to support new GMT_bcr_init.
	* src/*.txt, src/*/*.txt:	Changed according to changes mentioned above.
	* ex19/job19.*:		Use grdimage -Sl to avoid wrapping around 360 degrees.
	* ex25/job25.*:		Use grdimage -Sn for categorical data.
	* scripts/GMT_App_O_9.sh:	Use grdimage -Sc/1 to mask errors in ttt_atl.nc.
	* test/*/*.sh:		Need to redirect standard error from "compare" to standard out.
	* test/grdimage/grdimage.sh:	Changed because grdimage no longer has -T option.
	* test/grdimage/rendering.sh:	First introduced to test out new grid interpolation routines.
	* test/genper/*.nc:	Set up these grids instead of getting them trough grdraster.
	* test/genper/genper_test_1?.sh:	---"---

2007-09-11	pwessel
	* gmt_init.c:		Added GMT_is_invalid_number (char *t) to make sure t is of the
				form [+|-][xxxx][.][yyyy][e|E[+|-]nnn] and warn if not.

2007-09-07	remko
	* sample1d.c:		Added -Fn for no interpolation (return value of neareast point).
	* gmtdefaults.txt, gmt_init.c:	Added support for INTERPOLANT=none (no interpolation).
	* gmt_support.[ch]:	Added interpolant=3 (no interpolation) in GMT_intpol;
				Added routine GMT_weighted_average.
	* gmt_map.c:		Renamed genper_grd_forward to GMT_genper_forward, and removed some bugs.
				Replaced some common code by GMT_weighted_average.
				Added GMT_default_forward for default grid rendering (with smoothing).
				Added GMT_tiles_forward for grid rendering without interpolation.
	* gmt_proj.c, gmt_project.h:	Made some GENPER stuff more aesthetic.

2007-09-04	pwessel
	* gshhs/gshhstograss.c:	Removed use of getopt so even the lamest systems can compile it.
				This also made in possible to compile under Windows.

2007-09-04	remko
	* All makefiles:	Improved support for .exe extensions.
				No longer compiles everything when one source changes.
				Installation of manpages moved to src/makefile.
				Closer to getting rid of gurumake.
	* src/explain_{fill,pen,color}.txt:	Made sections into subsections.

2007-08-29	pwessel
	* pshistogram.c:	-C for center bins now -F (-C still works for backwardness)
				Now takes -C<cpt> to color bars based on mid x-value.

2007-08-28	pwessel
	* mapproject.c:		Enhancement: -G-[unit] will calculate incremental distance rather
				than the default cumulative distances.
	* gshhs/*:		Can now deal with the updated GSHHS+WDBII data base (now with
				rivers and borders). Added man pages for the three programs.
	* rivers:		Added double-lined rivers to river database to improve rendering
				of major permanent rivers.

2007-08-27	mtchandl
	* mgd77sniffer.c:	Adjusted anomaly recalculation code so that cruises with m=1
				and b=0 are reported to be same as expected
	* mgd77_rls_coeffs.h:	Updated tables to include statistics only from decimated
				regression found to be significant

2007-08-27	remko
	* ps2raster.c:		Added -P to and removed -V from the commandline description
	* configure.in:		On Linux: Use "gcc -shared", not "ld -shared"

2007-08-23	pwessel
	* pslegend.c:		Added @ECHO OFF to avoid commands being echoed into PS under WIN32

2007-08-23	remko
	* ex??/job??.sh:	Properly identified GMT programs used in example scripts.
	* src/*.txt:		Moved explanation of pens, fill and color to separate sections.
	* src/explain_{fill,color}.txt:	Newly introduced sections.
	* src/explain_-G*.txt:	Made superfluous. Removed.

2007-08-22	pwessel
	* gmt_init.c:		For quoted lines, the :Lh modifier did not reset label if
				a segment header had no label specified.  Also, label would
				include the leading " in a multi-word label.
	* gmt_support.c:	Added +n<dx/dy> to nudge placement of quoted line labels.

2007-08-21	pwessel
	* gmt_io.c:		Combinations of OUTPUT_DEGREE_FORMAT=ddd:mm:ss.xxxF and -:
				would add W|E to lat and S|N to lon for formatted output
	* mapproject.c:		For UTM projections with -C, the -R is now optional.  If not set
				then UTM zone specification must have some latitude info in it.
				If a unique zone is specified then -R is set accordingly.
	* gmt_init.c:		Now, UTM zones may be A,B,Y,Z or 1-60 with modifiers
				C-X (except I and O).

2007-08-12	pwessel
	* grdcut.c:		Domain check failed for geographic 360-degree grid w/ -fg


2007-08-08	pwessel
	* grdfilter.c:		-I<nx>+/<ny>+ not propagated to output setup

2007-08-02	mtchandl
	* mgd77sniffer.c:	Repaired 8 memory leaks. Fixed two regression bugs, one in grid
				comparisons in which not all data were copied into the regression
				arrays and the other in faa recomputation regression where eot
				was being applied twice
2007-08-01	pwessel
	* gmt_support.c:	ddd:mm.xx (2 or more x) failed.

2007-07-31	pwessel
	* psxy.c:		-E.../[-|+]<pen> where + means apply cpt color (-C) to symbol & bar
					- means apply to bar only (no fill).  Likewise, -W[+|-]<pen> controls
					if -C sets outline (-) or both fill and outline (+)
	* psxyz.c:		-W[+|-]<pen> controls if -C sets outline (-) or both fill and outline (+)

2007-07-30	pwessel
	* psxy.c:		For -Sb|B, clip bars extending outside -R (unless -N is on)
	* psxyz.c:		Same
	* misc/gmtdigitize.c:	Must use separate x- and y-scales if -Jx is specified

2007-07-18	remko
	* meca/utilmeca.c:	Make sure that checks on floating point numbers work well, even
				in case of small round off errors. Thanks to Peter Lombard.

2007-07-17	pwessel
	* grdedit.c:		Disallow -T for Surfer grids since they don't support two
				kinds of registration.

2007-07-16	pwessel
	* grd2xyz.c:		Bug fix (Windows only): Did not switch to binary mode when
				-Z specified binary output.
2007-07-11	remko
	* grd2cpt.c:		Bug fix: -E flag did not work unless -T was used.
	* gmt_init.c:		Parsing of psxy's -Sf incorrectly scaled a count to inches.

2007-07-10	wsmith
	* imgsrc/img2mercgrd.c:	Fixed &&/|| logic in lat bounds check when -D set.

2007-07-09	pwessel
	* misc/gmtdigitize.c:	Wrong coordinates used to calculate rms misfit

2007-07-08	pwessel
	* gmt_init.c:		Suffices h|+|- in -J were mistaken for units
	* gmt_io.c:		Blank lines were not recognized under cygwin/SFU

2007-07-06	pwessel
	* gmt_stat.c:		Added Digamma (Psi), P_nu and Q_nu Legendre functions (complex nu)
	* g{mt,rd}math.c:	Added PSI, PV, QV, COT, COTD, ACOT, SEC, SECD, ASEC, CSC, CSCD, ACSC

2007-06-29	remko
	* makefile.guru:	New system to make manpages
	* guru/{pdf,web}man.sh:	---"---
	* www/gmt/gmt_{man,suppl,services}.html:	No longer made from shell scripts
				or makefiles. Now part of CVS.

2007-06-28	pwessel
	* src/gredit.c:		-N did not take into account -fg if given
	* src/gmt_map.c:	Great circle intersection did not select correct vector sign so
				points 180 degrees from a line could pass as close in gmtselect

2007-06-28	remko
	* src/ps2raster.c:	Save temporary script with unique file name (<psfile>_tmp.bat) so
				that several ps2raster jobs can run concurrently.
2007-06-27	remko
	* src/grdlandmask.c:	Fixed bug introduced on 2007-06-24 in determining wrapped grid index

2007-06-26	pwessel
	* src/grdmask.c:	SEGV error when GMT_fix_up_path returned fewer points
				than originally allocated (n_alloc) and n_alloc was not reduced.
	* src/grdcontour.c:	-A<value> would turn off the expected default transparency

2007-06-24	pwessel
	* src/grdlandmask.c:	Failed to set rightmost, empty bin if 360-periodicity in effect;
				also needed to set repeating right column to left column

2007-06-16	pwessel
	* src/grdmath.c:	Added CBAZ as Cartesian complement to SBAZ
	* mgd77manage.c		Added E77 status attribute to MGD77+ files
	* mgd77sniffer.c	Added code to check if regression is outside a specified percent (-P)

2007-06-11	remko
	* configure.in:		Changed LESS to PAGER as recommended by SAITO Fuyuki
	* GMT.in:		Use ${PAGER:-@PAGER@} for pager
	* src/makefile:		Make GMT also target of init:

2007-06-08	remko
	* GMT_Appendix_C.tex:	Added mention of ps2raster -P.
	* GMT_Appendix_N.tex:	Changed wording about using pattern fills in symbols.
				No longer created out of GMT_Appendix_N_main.tex, instead include
				GMT_Appendix_N_inc.tex created by scripts/GMT_App_N.sh
	* scripts/GMT_App_N.sh:	Creates GMT_Appendix_N_inc.tex instead of altering GMT_Appendix_N.tex
	* doc/eps/GMT_usage_3.0.eps:	Removed.
	* doc/fig:		Renamed from doc/eps
	* doc/fig/GMT_Environment.eps:	Created anew using xfig.
	* doc/fig/*.png:	Pictures now in PNG instead of EPS.
	* doc/makefile:		Use new -P and -Tef options of ps2raster. Changed rules for GMT_Appendix_N.tex.

2007-06-07	mtchandl
	* mgd77sniffer.c:	Updated e77 messages and moved along-track grid offset errors to
				e77 header rather than having its own error class

2007-06-06	pwessel
	* filter1d.c:		For -Ff<file>, set filter width to DBL_MAX until filter is read

2007-06-06	remko
	* ps2raster.c:		Added -P option to force Portrait mode
				Allow generation of EPS with other formats (e.g. -Tef)
	* ex03/job03.*:		Use filled and normalized triangles

2007-06-05	remko
	* tests/*/orig:		Created subdirectories for originals
	* tests/*/*.sh:		Changed accordingly
	* GMT_Appendix_K.tex:	Coastline data base sizes updated
	* doc/scripts/get*.sh:	Made simpler. Fewer changes in -R and -J
	* doc/scripts/GMT_App_K*.sh:	---"---
	* doc/scripts/orig:	Created subdirectory for originals
	* makefile.guru:	Changed accordingly
	* gmt_map.c:		Set project_info.M_PR_DEG to 1 in case of -J[x|X] to make "step" work
				in GMT_fix_up_path when using -J[x|X]...d.
	* gmt_plot.c (GMT_<symbol>):	Use "native" PS symbols also when filling with pattern.
	* gmt_support.c:	Removed function GMT_fill_is_image
	* pslib.c:		Renamed ps_imagefill to ps_pattern.
				Support new PS symbol definitions.
				New PS Level 2 pattern fill mechanism.
	* PSL_prologue.ps:	---"---
	* psscale.c:		Use GMT_fill instead of ps_imagefill
	* psxyz.c:		Fixed bug in painting outline of text symbols

2007-06-02	remko
	* run_gmt_tests.sh:	Use run_gmt_tests.sh <directories> to test only specified directories.
	* tests/genper:		Remove grid file on success

2007-05-31	pwessel
	* psbasemap.c:		Check that -L is used with geographic coordinates only

2007-05-29	pwessel
	* gmt_plot.c:		Failed to activate ddd.mm.xxx format for maps
	* gmt_proj.c:		-JS inverse did not apply quadrant check

2007-05-25	pwessel
	* psxy[z].c:		Now, both symbols and polygons can be filled with patterns
				Also, psxyz now honors -W+ etc in multisegment headers
	* gmt_plot.[ch]:	New GMT_<symbol> () functions to help with this.
	* mex/configure.in:	For Intel Macs, must look in maci, not mac

2007-05-24	remko
	* gmt_vector.[ch] (GMT_fix_up_path): Intermediate longitudes now wrapped based on segment,
				not on map extent. "greenwich" argument became superfluous and was
				removed. Argument "step" was found to be in degrees, not in inches as
				some calling programs assumed.
	* gmt_shore.[ch] (GMT_prep_polygons): Argument "greenwich" was removed since GMT_fix_up_path does not
				need it anymore.
	* gmtselect.c, grdlandmask.c: Removed "greenwich" argument of GMT_fix_up_path and/or GMT_prep_polygons
	* gmt_support.c, grdmask.c, pscoast.c, psxy.c: Removed "greenwich" argument of GMT_fix_up_path and/or
				GMT_prep_polygons and changed "step" from inches of map projection to spherical
				degrees.
	* test/psxy/hexagone*:	Test added to illustrate the complications with GMT_fix_up_path.
	* psimage.c:		-I option had become always active

2007-05-22	pwessel
	* psxy.c:		More careful setting of the "greenwich" variable to prevent polygon wrap
	* gmt_map.c:		New function GMT_set_greenwich() which returns TRUE or FALSE.

2007-05-18	pwessel
	* pslib.c:		ps_text can now use @_, @: and @; sequences
	* pslib.txt:		Updated the documentation
	* gmt_support.c:	Added function GMT_enforce_rgb_triplets to scan for @;color;
				and replace it with r/g/b if given by name, gray, h-s-v etc.
	* gmt_init.c:		Applies GMT_enforce_rgb_triplets to header and axes labels
	* pstext.c:		Revised help message accordingly.  Applies GMT_enforce_rgb_triplets
	* pstext.txt:		Updated accordingly
	* GMT_Chapter_4.tex:	Updated table of escape sequences
	* GMT_Tutorial.tex:	Same

2007-05-17	remko
	* ChangeLog:		Replaced CHANGES by ChangeLog (GNU requirement)

2007-05-15
	* gmt_io.c:		Modification to format fix of 2006-03-07:  When no delimiters are used
				for input date format (e.g., yyyymmdd) then yyyy MUST BE 4 characters
				and we must use %4d.  Leading zeros are required if year < 1000.

2007-05-14
	* ex11/*:		Changed the 3-D color cube script. Added HSB info. Removed rgb_cube.awk
	* GMT_Chapter_7.tex:	Changed accordingly.

2007-05-08
	* coast/binned_borders*.b:	Added Australia state boundaries, fixed Yemen and Lebanon

2007-05-06
	* project.c:		Wrong azimuth for -N -G generating lines

2007-05-04
	* xyz2grd.c:		-E did not process pixel grids properly

2007-04-30
	* gmt_agc_io.c:		Failed when nx and/or ny was multiple of 40 + 1.
	* grdreformat.c:	Cannot determine format of output file automatically since file
				does not yet exist (must append file-type code)

2007-04-27
	* imgsrc/img2mercgrd.c:	Used wrong origin when -C was used.  Now relative to lon=lat=0.
	* grdfilter.c:		Added -D5 to allow filtering of Mercator grids (img)

2007-04-25
	* pslegend.c:		The color change (C) macro messed up -Xa -Ya absolute settings
	* x2sys/x2sys.c:	x2sys_set_system did not initialize structures properly
	* x2sys/x2sys_cross.c:	Did not pass correct arguments to X->read_file function
	* psrose.c:		New option -L to control the labels
	* pslib.c:		Now no text is written if pointsize == 0

2007-04-23
	* gmtselect.c:		Introduced -Lp to limit points beyond a line's endpoints

-----------------------------------------------------------------------------------------
2007-04-02
	* tar 4.2.0 made and released via email
-----------------------------------------------------------------------------------------

2007-03-31
	* filter1d.c:		-T option can now parse datestrings for min/max.
	* gmt_init.c:		Did not properly parse a single PAR=ARG (one word) argument in gmtset
	* mgd77/mgd77manage.c:	Need to enforce that a new column abbreviation is lower case
	* ps2raster.*:		Moved from src/misc to src

2007-03-30
	* configure.in:		Needed to include $NETCDFHOME/lib in link list on Linux (and others)

2007-03-29
	* grdinfo.c:		Added -I (just report -Ixinc/yinc) and -I- (report actual -Rw/e/s/n) for
				convenience when scripting.

2007-03-27
	* share/coast:		Coastline binned_GSHHS_?.cdf updated with GSHHS v1.5 data
	* examples/ex26:	Added draft example for general vertical perspective projection
				Many thanks to Wayne Wilson for implementing the extended -JG option
	* grdview.c:		Fixed fill of undefined value at boundary.

2007-03-20
	* grdcontour.c:		Fixed contour label angles were always ignored.
	* pscontour.c:		---"---
	* doc/GMT_Appendix_C.tex:	Added example about rendering images and incorporating them into PowerPoint.

2007-03-16
	* grdcontour.c:		Can now append :<radius> to the -G option in order to specify a minimum
				spacing (measured in the x/y plane) between contour labels.
	* gmt_support.c:	Support for -G...:<rad>

2007-03-15
	* gshhs/gshhstograss.c:	Fixed minor issues that prevented compilation
	* gshhs/makefile:	Now compiles gshhstograss

2007-03-14
	* mgd77/dirent.*:	Removed as this is now implemented via a system call to dir [Windows only]

2007-03-12
	* gmt_support.c:	Introduced GMT_err_fail and GMT_err_pass routines.
	* gmt_error.h:		Introduced GMT_err_trap macro to handle error codes.
	* gmt_{cdf,nc}.c:	Using GMT_err_trap throughout to forward errors to calling routines.
	* gmt_{grd,custom}io.c:	---"---
	* *.c:			Implemented use of GMT_err_* where necessary.
	* gmt_init.c:		psxy's -Sf option was parsed to require 3, not 2 coordinates
	* mgd77/mgd77list.c:	Shorthand -Fall failed as "id" was erroneously called "leg"

2007-03-09
	* gmt_grdio.c:		Allow different separators to be used with the -D option of grdedit.

2007-03-08
	* pscontour.c:		-E projected contours (-W) twice and mesh lines (-L) not at all.

2007-03-07
	* configure.in:		Mex compilation was erroneously switched off when Matlab was specified.

2007-03-05
	* psxy[z].c:		Added -SB for horizontal bar (-Sb is vertical)
	* psxyz.c:		Bar width has only half of what was requested.

2007-02-27
	* src/makefile.guru:	Include both gmtguru.macros.orig and gmtguru.macros. The latter overrules
				settings in the former.
	* src/*/makefile.guru:	---"---
	* guru/Makefile.guru:	---"--- and many other changes to simplify things.

2007-02-25
	* gmt_io.c:		GMT_fopen now a function since read/write modes requires different
				processing.  Also added GMT_* functions for gets, puts, fread, fwrite, fseek
				ftell, fclose, fdopen so that Windows DLL will work.

2007-02-23
	* gmt_support.c:	Made GMT_orient_contour insensitive to round-off errors

2007-02-22
	* gmt_plot.c:		Did not set the contour annotation font before writing labels.

2007-02-20
	* grdmath.c:		Added SBAZ for backazimuths and also allow ELLIPSOID to control if great
				circles or geodesics should be used (Sphere selects great circles).
				Clarified man page so this also applies to geodesic/great circle distances.

2007-02-15
	* x2sys/x2sys_cross.c:	Failed to check for crossovers exacly on data nodes.

2007-02-12
	* gmt_version.h:	Removed from CVS distribution. Is now created by "gurumake" based on
				guru/gmtguru.macros.
	* guru/Makefile.guru:	Changed accordingly.

2007-02-09
	* gmt_support.c:	GMT_orient_contour had small round-off error

2007-02-08
	* pslib.c:		ps_color_tiles used wrong registration
	* doc/makefile:		New: Documents are now created through this makefile, containing all the
				dependencies and tricks to convert scripts into EPS and TeX, and PS into
				EPS. This makes a bunch of scripts superfluous.
				Use "make all" to make documentation or "make install" to make and install.
	* guru/Makefile.guru:	"gurumake docs" now calls doc/makefile.
	* guru/makedoc.sh:	Removed: has been replaced by doc/makefile which is called from guru/Makefile.guru
	* guru/makefigs.sh:	Removed: now part of doc/makefile. All figs are created through dependencies.
	* GMT_script2tex.sh:	Removed: part of doc/makefile. Uses "pr" to get tabs right. Nicer than before.
	* GMT_smallexample.sh:	Removed: part of doc/makefile. Removes rotation but doesn't scale. Now done by TeX.
	* GMT_volcano.sh:	Now also includes the bullseye
	* GMT_App_O_cleanup.sh:	Removed: became part of GMT_App_O.sh
	* scripts/GMT_*.sh:	Some adjusted to make lines fit when included in documentation. Some graphs
				made narrower so they were not too wide for the text column.
	* scripts/.gmtdefaults4.doc:	Made similar to GMT 4.2 standards
	* examples/.gmtdefaults4.doc:	---"---
	* examples/*/job*.csh:	Cosmetic changes to make sure the lines fit in the documentation and
				made somewhat easier to read by adding tabs in consort with "pr" command in
				doc/makefile.
	* doc/html.sty:		Removed: prefer to use official version. GMT_macros.tex changed to accomodate:
				Need to just call \usepackage{html}: it implies \usepackage{hyperref}.
	* doc/*.lis:		Updated: Don't know why they are there, they are not used by anything.
	* doc/GMT_device*.tex:	Removed: no longer needed now that device dependencies are done in GMT_macros.tex.
	* doc/GMT_macros.tex:	Completely revised: now does all common things of GMT_Tutorial and GMT_Docs.
				Added \usepackage{tocbibind} to add toc, bib and ind to Contents.
				Better organised hyperref package. Now implied by \usepackage{html}.
				Need to use \href in \gmt definition only for PDF. Otherwise fails in TOC.
				Now includes {htmlonly} environment to set specifics for LaTeX2HTML.
				Now defines \script for the inclusion of scripts (with rules top and bottom).
	* doc/GMT_Tutorial.tex:	Made scripts smaller font. Moved stuff to GMT_macros.tex.
	* doc/GMT_Docs.tex:	Moved stuff to GMT_macros.tex.
	* doc/GMT_Chapter_7.tex:	Now uses \script for inclusion of scripts.
				Now uses \GMTexample instead of GMTfig for examples. Automatically scales by 50%.
				I wish I could also do rotation, but LaTeX2HTML can't cope with that.
				Added image of Example 4c. Added bullseye example.
				Made sure figure numbers are the same as example numbers.
	* doc/GMT_Appendix_C.tex:	Started adding more information about including GMT files into other documents.
				Will do more before GMT 4.2 release.
	* doc/GMT_Appendix_F.tex:	Put tables in pairs so everything fits on two pages.
	* doc/GMT_*.tex:	Small changes: indexing and use of \script
	* guru/GMT_doc.lis:	Use PDF instead of PS documentation.
	* guru/cvsclean.sh:	Use of xargs is safer.
	* misc/ps2raster.txt:	Added reference to Appendix C for more info
	* .gmtdefaults_*.orig:	HEADER_OFFSET was lost.

2007-02-07
	* gmt_init.c:		GMT_parse_symbol incorrectly suggested that -Svs needs 5 instead of 4 columns.

2007-02-06
	* gmt_init.c:		GMT_parse_symbol tried to decode the -Sq option for a symbol size (not there).
	* grdimage.c:		-JX with a negative scale/length and -E<dpi> failed to flip the image.

2007-02-05
	* mgd77/mgd77list.c:	The -Ad4 option did not automatically get lon/lat needed for calculation

2007-02-02
	* gmt_nc.c:		Store x- or y-coordinate as double instead of float when the step size
				is small. Avoids erroneous suggestion that steps are unequal.

2007-02-01
	* grdblend.c:		Now only keep input files open that are currently being processed
				[opening all would run out of file pointers...]

2007-01-31
	* *.[ch]:		Removed GMT_put_history from all sources (was dummy since 4 Jan).

2007-01-29
	* gmt_map.c:		Relaxed restriction on latitude for -JA, -JS for polar aspect; now more
				than one hemisphere may be displayed.  Better warning/error messages.

2007-01-18
	* psxyz.c:		-Svs could fail to plot by confusing y-coordinate and y-size.
				Also need 6 rather than 5 input columns.

2007-01-17
	* grdcontour.c:		-C need to check for ".cpt" at END of file.
	* trend2d.c:		Failed to pass the new variable with column choices.
				Also did not accept 'z' as an output choice

2007-01-16
	* gmt_support.c:	The label machinery for ddd:mm:ss.xx used the wrong parameter to check
				for fractional seconds annotation (the .xxx part).
	* gmt_plot.c:		The logic to check for seconds annotations failed if inc < 1 arc sec.

2007-01-14
	* gmt_io.c:		Added GMT_not_numeric(text) function to determine if a text string CANNOT
				possibly be a number.  Used in gmtmath.c/grdmath.c to limit warnings.

2007-01-11
	* gmt_support.c:	Contouring of grids with NaNs need to check both vertical AND horizontal
				interior gridcell boundaries for possible crossings.
	* grdcontour.c:		Loop over one more side (interior horizontal boundaries)
	* psmask.c:		---"---

2007-01-08
	* mgd77/mgd77list.c:	Warn that when -b is used, time is written as Unix time

2007-01-07
	* ps_lib.c:		ps_clipoff needed to reset "memory" of last pen width/color/pattern.

2007-01-04
	* gmt_io.c:		Did not terminate calstring after strncpy
	* gmt_init.c:		Did not change time-system when only TIME_UNIT was specified
	* pscoast.c:		Did not list -Z in synopsis/usage
	* gmt_nc.c:		Increased tolerance on step size check
	* gmt_init.c:		Consolidated GMT_put_history and GMT_get_history in an
				attempt to ensure that .gmtcommands4 works even in pipes.
	* gmt.h:		---"---
	* gmt_globals.h:	---"---
	* grdmath.c:		Strip off grid file suffix before checking if file exists

2007-01-03
	* gmt_mgg_header2.c:	GRD98 format expects 1/dx and 1/dy to be integers.  Added tests
				to reject grid that do not comply.
	* imgsrc/img2mercgrd.c:	Lat values outside domain did not get truncated to domain.
	* gmt_support.c:	Fixed IFACT size in the old Brenner FFT. Not changed since GMT 1!

2006-12-31
	* mgd77/mgd77manage.c:	Bad check for 0.06 s slop now fixed
	* gmt_init.c:		Now gives warning if bad length unit is found.

2006-12-27
	* gmt_map.[ch]:		Initial inclusion of Wayne Wilson's general perspective projection code.
				Requires -D_GENPER to have any effect for now.
	* gmt_proj.[ch]:	---"---
	* gmt_project.h:	---"---
	* gmt_init.c:		---"---
	* gmt_plot.c:		---"---
	* gmt_support.c:	---"---
	* grdimage.c:		---"---
	* pscoast.c:		---"---
	* grdinfo.c:		Would not take both -L1 and -L2.

2006-12-18
	* mapproject.c:		-L option did not allocate enough output memory for extra columns
	* gmtmath.c:		More careful checks for filenames vs numbers on command line
	* grdmath.c:		---"---

2006-12-17
	* gmt_init.c:		Changed GMT_{get,put}_history to avoid possible corruption of .gmtcommands4
				file after a pipe of 2 or more GMT commands.
	* job08.*:		Reverted to using a pipe now that GMT_{get,put}_history are fixed.

2006-12-10
	* gmt_{grdio,map}.c:	Introduced GMT_grd_is_global. Use GMT_x_to_i where needed. Fixed wrong use
				of global geographical grids (or those with 360 longitude range).
	* gmt_{support,grdio}.c:	Moved GMT_adjust_loose_wesn from gmt_support.c to gmt_grdio.c
	* gmt_{support,grdio}.h:	Moved declarations of some grd routines from gmt_support.h to gmt_grdio.h
	* grdedit.c:		Used new GMT_grd_is_global
	* test/grdimage/globalgrid.sh:	New test for global grids.

2006-12-09
	* psxy[z].c:		Erroneously turned symbol outlines on if just -C was given

2006-12-06
	* *.c, */makefile,:	Introduced GMT_SHAREDIR and PSL_SHAREDIR (default is GMTHOME/share) to avoid
	* install_gmt, *.txt:	building it in many subroutines. Made environment variable GMT_CPTDIR obsolete.
				Removed global variables GMTHOME, PSL_HOME, PSL_HOMEDIR.
	* src/makefile:		Renamed from src/Makefile

2006-12-05
	* gmt.h:		Added #ifdef __cplusplus stuff for C++ users
	* pslib.h:		--"--
	* gmtconvert.c:		Enhanced -Ef or -El to only get first or last record per segment

2006-12-04
	* gmt_nc.c:		Multi-dimensional grids can now be 5-D (in addition to 3- or 4-D).

2006-12-02
	* splitxyz.c:		Reported headings in radians instead of degrees.

2006-12-01
	* gmt_init.c:		Erroneously added degree symbol to both coordinates in case of -JX..d/..
				(single d). Now properly adds only degree symbol on x-axis.

2006-11-29
	* gmt_grdio.c:		Units should not be automatically lowercased.

2006-11-28
	* gmt_support.c:	Append -Z<val> in multisegment headers dumped from {grd|ps}contour.
	* imgsrc/img2mercgrd.c:	Added -C to let the Mercator x/y use the global origin of img file.
	* imgsrc/img2grd:	---"---.  Also turn HISTORY off if inverse -Jm1 is used.

2006-11-21
	* grdmath.c:		Added -M for using map units in gradients and added D2DXY operator
	* grdview.c:		Plot no mesh when -T is used.
	* gmtmath.c:		In -T, append + to indicate number of points instead of t_inc.
	* nl.d:			Month and day names are lower case in Dutch (not capitalized)

2006-11-20
	* gmt_nc.c:		Needed to strip off [..] or (..) from variable name in GMT_is_nc_grid.

2006-11-19
	* *.c:			Modifed GMT_fopen to be a macro in order for Windows DLL to work.

2006-11-17
	* psrose.c:		Failed to skip pie-slice-filling when no fill was selected.  -C lead to
				SEGV as it tried to read from a non-existent file.
				Added -D option to center the sector bins (like pshistogram -C)

2006-11-16
	* gmt_time_systems.h:	J2000 epoch was 1.0 Jan 2000, instead of 1.5 Jan 2000.
	* gmtdefaults.txt:	--"--
	* .gmtdefaults*:	--"-- (in all subdirs)

2006-11-15
	* grdcontour.c:		Interior contours not smoothed unless NaNs were involved.  Also the
				labeling of closed highs/lows were insensitive to pixel vs gridline grids
				and could get the wrong result.  Added -F option to orient dumped contours.

2006-11-14
	* segyprogs/segy_io.h:	Now includes inttypes.h only when required
	* pscoast.c:		Now requires a map projection (-JX<width> will give error since the
				data is lon,lat.)
	* gmt_mgg2_header2.[ch]:	NGDC has updated the GRD98 format so that the previously unused variable
				unused1 now will hold cell registation (1 = pixel, 0 = gridline), thus
				extending the GRD98 format to pixel grids as well.
				Fixed a bug in which the grid format type (12) got reset to 0, thus
				making grdinfo report the wrong file format.
	* grdfft.c:		-D and -I option could have junk in the parameter arrays if more than
				one such argument was given.

2006-11-11
	* manpages.macros:	Added macros to make manpages (to be included in makefile.guru)
	* gshhs/gshhs.c:	Had && instead of & in bit-arithmetic that reported level

2006-11-10
	* gmt_init.c:		Fixed unit problem with -Jx1:xxxxx

2006-11-09
	* pslib.c:		Only issue setdash PS commands if texture has changed.
	* gmt_support.c:	GMT_convertpen did not set offset = 0 when no texture.
				Added parser for multisegment header (for -G -W -Z)
	* psxy[z].c:		Now user --"-- parser. Can now use cpt files with patterns
				and -Z in header will decode to corresponding pattern.
				New feature: -W- -W+ will turn off outline or reset to default
				while -G- -G+ will turn off fill or reset to default (in -M).

2006-11-08
	* gmt_init.c:		2006-10-03 fix for Windows was botched; format should have been %c not %s
	* psxy.c:		When used with -S but no -W or -G given, only set default -W if -M not used.

2006-11-06
	* sample1d.c:		Allow absolute time in -S option (using GMT_scanf_arg).
	* gmtmath.c:		-C now works (used to deselect all columns).
				Fixed LSQFIT (used wrong columns when some were skipped).
	* make_make.sh:		Now creates grdmath.h and gmtmath.h from grdmath.c and gmtmath.c

2006-11-03
	* gmtmath.c:		Fixed memory allocation bug for files > BUFSIZ records.  Now works correctly
				with multisegment headers.  Multisegment headers now written to the output file
				and not always to stdout.

-----------------------------------------------------------------------------------------
2006-11-02
	* tar 4.1.4 made and released via email
-----------------------------------------------------------------------------------------

2006-11-01
	* GMT.in:		Now use "more" or "less" depending on what is avaialble (via autoconf)
	* gmt_init.c:		Use -j mechanism in .gmtcommands4 for x/y projections only (no -JZ|z)

2006-10-31
	* pstext.c:		Needed to alter -W parsing logic. Example: -Wothin,- was not recognized.
	* grdmath.c:		New option -N to turn off strict domain match checking for multiple grids.
	* psscale.c:		Illumination now also works with colormaps with non-constant interval and with gaps

2006-10-30
	* gmt_grdio.c:		Base output data types on input data types when not defined.
	* gmt_io.c:		GMT_scanf_argtime now returns RELTIME (not ABSTIME) when relative time is found.
	* pscoast.c:		Both -Gc and -Sc needed to check that no letter is following the 'c'.
	* grdcontour.c:		-W[+][c|a] was susceptible to misinterpreting things like -Wcyan as color yan.
	* grdview.c:		-W[c|m] was susceptible to misinterpreting things like -Wcyan as color yan.
	* pstext.c:		-W[<fill>][o|O|c|C][<pen]] is now -W[<fill>,][o|O|c|C][<pen]], i.e., we now use
				a comma to separate the fill and pen (done since fill may be a name containing o|c.
	* psimage.c:		-G<colorname> (e.g., -Gblack) will now be interpreted as foreground color, e.g. -Gfblack

2006-10-29
	* gmt_grdio.c:		Make units check case-insensitive. Check for toggled lat/lon coordinates.
				Fixed time-scaling bug on input (was always seconds).
	* gmt_io.c:		One can now add suffixes 'g' or 'd' to denote geographic coordinates.
	* gmt_init.c:		Made use of geographical and time coordinates more "transparent":
				-R[g|d] forces geographical, so that -JX does not need extra d
				When absolute or relative time is used in -R, -JX does not need extra T or t
				-R[g|d]w/e/s/n[r] also sets geographical.
				Made use of lower and uppercase LlPpDdTtGg consistent.

2006-10-28
	* xyz2grd.c:		Fixed bug in -E header section parsing.
	* psxy[z].c:		Added -Sj|J for rotatable rectangle [Thanx to Jim Hunziker who got this started].
	* ftplogs:		New directory for gurus added - holds data and scripts for ftp log plots.

2006-10-27
	* psxy.c:		For bar symbol with log10 y-axis, use y_min as default base if b<base> not given.
	* pslegend.c:		The M item passed a bad character to script when fancy scale was not chosen.
	* psscale.c:		Vertical axis label, if containing () or escape sequence, was mis-justified.
	* gmt_plot.c:		Needed to add secondary fonts to list of fonts to be encoded.

2006-10-26
	* GMT_{Docs,Tutorial}.tex:	No more silly grepping of %GMTDVI and %GMTHTML. PDF/HTML dependent stuff now
				goes through GMT_device_*.tex. GMT_macros.tex now contains all common macros.
	* guru/{web,pdf}man.sh:	-s did not work properly. Temp files were not properly removed.
	* gmt_plot.c:		Duplicate title could appear if -JX was used and one axis was geographic (d)

2006-10-25
	* gmt_grdio.c:		Automatically recognize type of input grids in GMT_grd_get_format
	* gmt_{nc,customio.c}:	---"---
	* gmt_nc.c:		Check if x- and y-coordinates have constant step sizes. Issue warning if not.
	* makecpt.c:		SEGV if no -C given (should automatically select rainbow).

2006-10-24
	* ex??/*.nc:		Replaced grids in old GMT format with COARDS NetCDF grids (float and short int).
	* doc/scripts/*.nc:	---"---
	* tutorial/*.nc:	---"---
	* doc/*.tex:		Replaced old pen attributes by new comma-separated format and use color names.
	* gmt_shore.c:		First look for coastline.conf file in GMT_USERDIR
	* doc/GMT_Tutorial.tex:	Added multi-dimensional grid example
	* grdraster.c:		Made "name [unit]" of lon/lat coordinates COARDS compliant

2006-10-23
	* grdreformat.c:	Added -f option
	* gmt_plot.c:		3-D axis label would sometimes get misplaced due to round-off
				3-D map scale did not project correctly

2006-10-22
	* ex??/job.*:		Replaced old pen attributes by new comma-separated format

2006-10-17
	* gmt_init.[ch]:	Removed GMT_processed_options, use GMT struct instead. Better sorting of options.
	* gmt_grdio.c:		Set [xy]_units also in GMT_update_grd_info
	* grdcut.c:		Require geographical instead of global in order to shift by 360 deg.
	* grdvector.c:		Added -f option
	* grdblend.c:		A negative weight means we invert the sense of tapering (inside of grid is
				given zero weight and outside is given |weight|.
	* psscale.c:		-L now processes -I for the case of constant illumination.

2006-10-16
	* gmtconvert.c:		Did not have -L in synopsis.

2006-10-11
	* *.c:			Make use of GMT_*_syntax in program usage description where possible.

2006-10-10
	* grdsample.c:		-F again forces pixel registration. Default is same as input.
				More consistency with manual.

2006-10-09
	* pshistogram.c:	Extended -I to take -IO for all (x,y) data (including when y == 0) [SE]

2006-10-07
	* grdsample.c:		-T did not ignore -R (as per manual), resulting is changed cell size
				-F did not use grid registration as default, rather that of input grid
				When using pixel registration, number of cells would be one too large
				-L worked only in very limited case: going from x=[-180;180] to x=[0;360]
				Now supports any periodicity in X and Y (as per manual)

2006-10-03
	* gmt_init.c:		Let GMT_HOMEDIR default to C:\ under Windows if HOME not set

2006-10-02
	* grdedit.c:		New -E option to transpose the grid
	* mgd77/mgd77list.c:	The -Am2 and -Am4 options failed because the mag vector column was not set

2006-09-30
	* grd2cpt.c:		New -T option to create cpt tables symmetric about z = 0

2006-09-29
	* mgd77/mgd77list.c:	Did not process time when -Am2|4 was set and time was not requested as output
	* grdinfo.c:		When -C was used there was no \n at the end

2006-09-27
	* pslegend.c:		Did not replace octagons with polygon form when pattern was requested.
				Did not consider if absolute coordinates were given in -X -Y.

2006-09-26
	* nearneighbor.c:	Added the min_sectors argument to the -N option
	* psxyz.c:		-C for symbols did not pick up color fill
	* gmt_agc_io.c:		AGC grids use 0 to represent NaNs - this was not implemented here

2006-09-20
	* x2sys/x2sys.c:	Did not look in current dir for *.def files
	* pstext.c:		Default for -G is now BASEMAP_FRAME_RGB as for other map annotations

2006-09-13
	* pslib.c:		Fixed memory management in LZW compression (memory leak)

2006-09-08
	* guru/make{figs,doc}.sh:	Improved scripts, using ps2raster
	* misc/ps2raster.c:	Removed -dDOINTERPOLATE option: caused inversion of colour map and has no benefits

2006-09-07
	* grdcontour.c:		Crashed if -M -D was used with no file name specified
	* pscoast.c:		Did not change output mode to binary (Windows only) if -M -b was set
	* misc/ps2raster.c:	Many improvements; added EPS output; high-quality PDF output.
	* dbase/grdraster.c:	Only do 360-degree wrapping if a geographic grid
	* pscontour.c:		The -D dump option wrote projected values.  Should be original like grdcontour

2006-08-27
	* dbase/grdraster.c:	Fixed bug introduced on 2006-08-24.

2006-08-24
	* gmt_io.[ch]:		Added GMT_get{user,data,share}path to scan for user & data files and files in the
				$GMTHOME/share tree. Includes scanning in GMT_USERDIR (default: ~/.gmt).
	* *.c:			Edited other sources to use these.
	* pslib.c:		Added ps_getsharepath to scan for data in share, home or GMT_USERDIR directory.

2006-08-23
	* grdvolume.c:		Three bugs squashed: gridcell oriented grids get proper area and volume,
				including edges; only one cell per NaN is excluded; when -C and -L are combined,
				the volume is properly corrected for the baseline height.

2006-08-14
	* pslib.c:		Moved PostScript header elements into appropriate Setup and PageSetup blocks
	* PSL_prologue.ps:	Removed superfluous %%EndPrologue line

2006-08-10
	* gmt_plot.c:		Bugs related to annotations with -JPa & its z modifier fixed
				Log gridlines did not work for 3-D view

2006-08-09
	* grdtrack.c:		The -Z option failed to be set for some input configurations.

2006-08-08
	* trend2d.c:		Processing of -F happened after checking

2006-08-07
	* gmt_init.c:		Added check so gmtset will not crash if VALUE is not given.
	* xyz2grd.c:		Had -Az as default rather than no -A

2006-07-12
	* grdblend.c:		Skip grids that are entirely outside the region of interest.

2006-06-26
	* filter1d.c:		Robust option used extreme rather than median to determine outliers.

2006-06-21
	* pscoast.c:		-N and -I reset pens to default after initially setting them
	* grdfilter.c:		Should not wrap over pole unless grid extends all the way to the pole

2006-06-20
	* gmt_{nc,cdf}.c:	Slight performance improvement by adding NC_NOFILL when opening file

2006-06-16
	* psscale.txt:		Added "negative length => invert scale"

2006-06-14
	* gmt_calclock.c:	Proper rounding of time when converting to dates.

2006-06-11
	* gmt_nc.c:		Made sure no garbage remains under Cygwin when using strncpy.

2006-06-09
	* gmt_init.c:		Fixed bug that prevented proper writing of PAGE_ORIENTATION in defaults.

2006-06-03
	* gmt_init.c:		Fixed bug not recognizing PAGE_ORIENTATION.

2006-06-01
	* gmt_support.c:	Fixed bug in -I when = was used.

-----------------------------------------------------------------------------------------
2006-06-01
	* tar 4.1.3 made and released via email
-----------------------------------------------------------------------------------------

2006-05-28
	* grdmask.c:		Polygons with zig-zag shape would sometimes cause a node exactly
				on a polygon vertex to be considered inside.
	* GMT_ps.*:		The PostScript archive is dropped from the distribution.

2006-05-27
	* grdmask.c:		Radius was reset to 0 after -S<radius> was assigned.
	* {grd2,make}cpt.c:	Introduced -M option which overrules B, F, N colors in master cpt.
	* gmt_support.c:	---"---
	* gmt.h:		Added macro for printing of size_t for C90 & C99-complient cc

2006-05-26
	* grdimage.c:		Fixed bug introduced by GMT_get_inc in 4.1.2. Internal projected
				grid never took node_offset from input grid.

2006-05-25
	* psscale.c:		Added -Q option for display and annotation of logarithmic scales.

2006-05-24
	* blockme[di]an.c:	The -C option got reversed in 4.1.2 - now fixed.

2006-05-23
	* grdcontour.c:		-C with a non-cpt file failed to read due to lack of proper if-test.
	* mgd77/mgd77list.c:	Added -Q to specify limits on speed and azimuths for output records.
	* gmt_init.c:		Moved GMT_PS_init again to after reading .gmtdefaults and --PAR=val.
	* pslegend.c:		Prevented the undoing of -X and -Y at the end of pslegend.

2006-05-22
	* gmt_init.c:		GMT_PS_init was called after --PAR=val had been decoded, resetting
				the PostScript-related parameters to their default settings.
	* pslegend.c:		If the M (for map scale) was used, the -R -J would be reset.
	* psbasemap.c:		The -L option did not properly parse the optional :label:<just> part.

2006-05-21
	* grdvector.c:		-A option was not properly initiated.
	* gmt_ellipsoids.h:	Added support for Hughes 1980 ellipsoid for DMSP SSM/I grid products
	* gmt_grdio.c:		Better testing for subsets of global (0-360) grids
	* gmt_support.c:	---"---

2006-05-19
	* gmt_grdio.c:		Bug in GMT_grd_shift for gridline-registered grids; this is used in
				grdedit to rotate grids of 360-degree longitudinal extent.
	* grdedit.c:		The -S option was backwards and tested w-e=360; should be e-w=360.

2006-05-17
	* grdfft.c:		Extended -F to handle -F[x|y]<lo>/<hi> for Gaussian filtering.
	* gmt_support.c:	GMT_set_xy_domain padded region for pixel instead of grid registration,
				which could cause SEGV in xyz2grd if (x,y) was slightly outside -R.

-----------------------------------------------------------------------------------------
2006-05-15
	* tar 4.1.2 made and released via email
-----------------------------------------------------------------------------------------

2006-05-14
	* grdmask.c:		Wrong sign for testing of polar caps
	* gmtselect.c:		Now speeds up polygon checking by using the polygons -Rw/e/s/n first
	* grdview.c:		Bug in plotting north facade.  Also tried to free unallocated memory.
	* gmt_support.c:	Bug in corner BC; only affected near-corner extrapolation for pixel grids.

2006-05-13
	* gmt_io.c:		Do not keep in memory segments with zero points.
	* gshhs/*:		Updated to handle GSHHS v 1.4 data format
	* share/coast:		Coastline binned_GSHHS_?.cdf updated with GSHHS v1.4 data

2006-05-10
	* surface.c:		Ensure final solution does not exceed original limits imposed via -L

2006-05-09
	* gmt_support.c:	GMT_crossover function did not report overlapping, parallel segments.

2006-05-03
	* gmt_support.c:	GMT_get_format now returns # of decimals in user-specified format.

2006-05-03
	* gmt_support.c:	Parsing of -L option in psbasemap/pscoast failed to get correct unit
				when ddd:mm:ss syntax was used for position.
				-R -J means all tests are done on projected coordinates (default works
				on original coordinates which might require spherical tests).

2006-04-27
	* x2sys/x2sys_get.c:	-N did not work properly (now fixed and tested)

2006-04-18
	* gmt_{nc,cdf}.c:	Convert "inf" and "-inf" to "nan_value".

2006-04-12
	* gmtselect.c:		Option -F insisted on using spherical testing for xy data.
	* xyz2grd.c:		-E option had it somewhat backasswards...
	* grd2xyz.c:		-E option had it somewhat backasswards...
	* gmt_grdio.c:		Set units in grids according to -f option and v.v.
	* grdtrend.c:		Unlike trend1|2d, it had -N[r]<n> instead of -N<n>[r].
				Changed to match trend* but check both ways to be sure.
	* gmt_grd.h:		Added macros for setting inc from min/max/nx and n from min/max/inc
	* *.c:			Use these macros to avoid duplicate coding.

2006-04-09
	* grdfilter.c:		Needed the -f option to process -Rddd:mm
	* gmt_agc_io.c:		Support for custom grd format AGC Atlantic Geoscience Center.
				Given code of [21]
	* *.h:			Renamed misc macros by prepending suffix GMT_

2006-04-07
	* gmt_nan*.*:		Finally standardized gmt_nan.h; gmt_nan_init no longer needed.
	* gmt_math.h:		Moved all macros for NaN handling to gmt_nan.h
	* gmt.h:		--"--

2006-04-06
	* gmt_synopsis.h:	Macros for display of all the common GMT options.
	* *.c:			Synopsis now uniformly displays the common options

2006-04-05
	* block*.c:		Added -E for reporting scale (L2, L1, LMS), low, and high values
	* blockmedian.c:	Added -Qq to specify a particular quartile [Default  q = 0.5 = median]
	* ps_pattern_??.ras:	Flipped a few bits in some patterns for proper tiling.
	* gmtdefaults.c:	Added new default HISTORY [TRUE] which controls whether or not we
				maintain a common command option history via .gmtcommands4 files.

2006-04-04
	* pslib.*:		Removed ps_imagemask. Use ps_bitimage with transparent background instead.
	* segyprogs/pssegy*.c:	Only code affected by removal of ps_imagemask. Fixed reverse video bug.

2006-04-03
	* gmt.h:		Pruned gmtdefs structure for items that are not default values.

2006-04-01
	* mex/makefile.in:	Added -O and fixed target so not recompiling unless needed

2006-03-31
	* mgd77/mgd77sniffer.c:	Changed -O to -L to avoid overlap with GMT common -O option.
	* mgd77/mgd77list.c:	Changed -X to -L to avoid overlap with GMT common -X option.
	* mgd77/mgd77info.c:	Changed -H[r|g] to -M[r|f] to avoid overlap with GMT common -H option.
	* spotter/rotconverter.c:	Changed -H[a|t] to -C[a|t] to avoid overlap with GMT common -H option.
	* x2sys/x2sys_cross.c:	Changed -O to -L to avoid overlap with GMT common -O option.
	* x2sys/x2sys_get.c:	Changed -X to -L to avoid overlap with GMT common -O option.

2006-03-28
	* *.c:			Extended -M option to take modifiers i or o for input or output
	* -I:			Most programs using -Idx/dy falsely stated ! as modifier instead of =

2006-03-23
	* gmt_proj.[ch]:	New file to hold projection-specific functions formerly in gmt_map.c
	* psxy[z].c:		Eliminated several hundreds of lines in near-identical functons for
				decoding symbol, draw ellipse and fronts in these two programs.
				New common functions placed in gmt_plot.c and gmt_init.c
	* block_subs.[ch]:	New files with common function prototypes, functions definitions
				data structures, and constants used by blockmedian and blockmode.
	* blockmedian.c:	Now store data internally as double (like blockmean/mode).
	* grdmath.c:		INSIDE for Cartesian data had bug (used y where x was expected).
	* *.c:			Mostly eliminated use of global variables defined outside main.
	* pshistogram.c:	Now uses double precision.

2006-03-22
	* g{mt|rd}math.c:	Added CPOISS for cumulative Poisson distribution.
	* fourt.c:		Now contained in gmt_support.c
	* gmt_funcnames.h:	Replaced by new gmt_*.h files:
	* gmt_globals.h:	New name for old gmt_init.h
	* gmt_init.h:		New include file for extern functions in gmt_init.c
	* gmt_plot.h:		New include file for extern functions in gmt_plot.c
	* gmt_stat.h:		New include file for extern functions in gmt_stat.c
	* gmt_support.h:	New include file for extern functions in gmt_support.c
	* gmt_vector.h:		New include file for extern functions in gmt_vector.c
	* misc/gmtdigitize.c:	New tool added to misc supplement for digitizing line segments
	* misc/gmtstitch.c:	New tool added to misc supplement for combining line segments

2006-03-21
	* gmt_support.c:	Fixed problem in GMT_get_grd_region which would sometimes return
				a w/e/s/n that exceeded the grid domain.
	* gmt2rgb.c:		Did not check name template properly, and did not initialize wesn.
	* pslib.c:		ps_load_raster did not use open mode rb and hence failed in Win32.

2006-03-20
	* gmtconvert.c:		Added -D option to write segments to individual output files.

2006-03-16
	* psxy.c:		-Sqd:  Would get confused when distances between successive labels
				were smaller than the line's point spacing.
	* grdmask.c:		Did not explicitly close polygons before using them.
	* grdimage.c:		Would hang in stdin if -C not given when one grid is plotted.

2006-03-15
	* gmt_plot.c:		For azimuthal maps, only place one grid cross at the poles.
	* gmtdefaults.c:	New parameter POLAR_CAP which controls the number of gridlines that
				converge on the poles for azimuthal and some other projections.
	* gmt_plot.c:		Draws gridlines for azimuthal projections according to POLAR_CAP.

2006-03-15
	* gmt_io.c:		Added GMT_access to match behavior of GMT_fopen.

2006-03-14
	* minmax.c:		-D made obsolete by improved range checking for longitudes.

2006-03-13
	* mgd77/mgd77manage.c:	Did no properly close the file after ingesting E77 information
	* -JP|p:		Optionally append z to annotate depths (north-y) rather than radius.

2006-03-11
	* gmtdefaults.c:	COLOR_MODEL can now accept a prefix "+" which forces color interpolation
				in the selected system (RGB or HSV only).  Default remains RGB.
				PS_COLOR has been extended to accept HSV as well (only applies to
				polygon, symbol, pen, and text colors, not images.)

2006-03-10
	* psxy[z].c:		Ellipses created with -SE would sometimes clip incorrectly for some
				map projections such as -JQ when the central meridian was > 180 deg
				away from the plot area.
	* psxy.c:		Complicated lon/lat polygons with 360 or more longitude extent
				can now be filled without weird wrap-around effects.

2006-03-09
	* psxy[z].c:		-SV and -SE for -JX did not convert azimuths to directions.
				Added -SW for wedges specified with azimuths instead of directions
	* project.c:		Cartesian projections gave incorrect results for p,w,r,s.
				Removed 0-360 restriction on azimuth.  -G was susceptible to round-
				off and thus sometimes reissued the final point.
	* psscale.c:		Enhanced -I for asymmetrical ranges <low>/<high>

2006-03-08
	* share/coast:		New subdir where coastline *.cdf files will be kept from now on.
	* gmt_shore.c:		Now looks in share/coast for files.
	* GMT_share.tar|zip:	Now contains all the runtime files needed (patterns, cpts).
	* GMT_coast.tar|zip:	New archive for standard GSHHS c|l|i coastlines.
	* GMT_src.tar|zip:	New name for GMT_progs.*
	* GMT_read_cpt:		CPT files can now decode z-values that are timestrings or dd:mm:ss.
	* splitxyz.c:		New option -Q to select items and order of output columns.
	* gmtmath.c:		Now can handle multisegment files; -M has been added.
	* gmt_plot.c:		Fixed problems with 3-D text: letter hight was scaled incorrectly
				(got long for low elevations) and $%no% sequences were not tilted
				at all.  Thanks go to Masakazu Higaki for providing the fix.

2006-03-07
	* gmt_io.c:		For years, date in format needs %5d, not %4d since we might have
				a negative year (months and days, however, only need %2d).
				With %4d, dates like -4321-01-01 was read as -432-01-01.

2006-03-06
	* gmtdefaults.c:	Added support for PS_VERBOSE, which controls the writing of
				comments to the PostScript output stream [FALSE].
				Value is passed into ps_plotinit via existing parameters.
	* gmt.h:		--"--
	* gmt_defaults.h:	--"--
	* gmt_key*.h:		--"--
	* gmt_init.c:		--"--
	* pslib.c:		--"--
	* pslib_inc.h:		--"--
	* gmt_plot.c:		The comment that specifies the GMT command is always written.

2006-03-05
	* configure.in:		Added --disable-mex and --disable-xgrid as new options.

2006-03-04
	* Makefile:		Added set -e to exit on first make error.  Also added checks to
				see if src/mex and src/xgrid are present before making.

2006-03-02
	* gmt_init.c:		Parsing of .gmt_io files only understood format numbers, not codes.
	* grdsample.man:	Still mentioned -N allthough it is just there for backwardness.
	* grdsample.c:		Did not initialize nx, ny when -Idx/dy was given.

-----------------------------------------------------------------------------------------
2006-03-01
	* tar 4.1.1 made and released via email
-----------------------------------------------------------------------------------------

2006-02-28
	* src/triangle.*:	Now stored with the rest of the source in GMT_progs.tar|zip.
				However, installing it is still an option.
	* job06.*:		Needed -: to work correctly the given fractures.d file
	* psxyz.c:		-SO|U work like -Su|o except they give no 3-D color shading.
	* mgd77.c:		No directory search support under Windows for the time being.

2006-02-25
	* grdtrack.c:		Can now sample Sandwell/Smith IMG grids directly.

2006-02-24
	* grdedit.c:		Added option -T to toggle between gridline and pixel registrations.

2006-02-20
	* grdview.c:		Skipped nodes outside boundary but they might be needed to draw a tile.

2006-02-19
	* grdimage.c:		Fixed several issues at grid limits and inappropriate scaling of
	* grdcontour.c:		grid dimensions.

2006-02-18
	* gmt_init.c:		BASEMAP_FRAME_RGB overrode any changes to grid pens etc.  Now only
				does so if prefixed by '+'.
	* blockm*.c:		Now correctly deals with periodic longitude data.
	* xyz2grd.c:		Now considers data inside the first and last tiles which might
				stick outside w/e/s/n.

2006-02-16
	* gmt_calclock.c:	Did not allow -B0 for time-axis
	* gmtmath.c:		If file is STDIN we read stdin and put the contents on the stack.
				Also added -F to select which columns to use for output [all].

2006-02-12
	* gmt_map.c:		Under certain circumstances, GMT_non_zero_winding might be passed
				a polygon that was not closed, resulting in an error.

2006-02-07
	* pstext.c:		-D[...]v<pen> can now be used with or without -M

2006-02-06
	* x2sys/x2sys_cross.c:	Several problems fixed.

2006-02-06
	* gmt_nc.c:		Introduced handling of 4-D COARDS compliant grids and store/read
				"units" separately from "long_name".
	* gmt_grdio.c:		Initialize header information at start of GMT_read_grd_info
	* gmt_support.c:	Initialize [xyz]_unit with more appropriate values
	* grdreformat.c:	Update grd.command before writing grid

2006-02-03
	* gmt_grdio.c:		GMT_open_grd (used in grdblend) reset scale to NaN

2006-02-02
	* grdmath.c:		Operators LT, LE, EQ, GE, GT returned TRUE if NaNs were involved
				Now NaN is returned if any of the two operands is a NaN.
	* gmt_support.c:	Got wrong conversion for dx in meters to degrees.
	* xyz2grd.c:		For geographic grids with 360-degree range and gridline registration,
				the west and east bin did not get replicated properly.
	* spotter/grdrotater.c:	New module that rotates grids given a finite rotation.

2006-02-01
	* mgd77/mgd77list.c:	Activated -X option and associated machinery
	* grdgradient.c:	Implemented variation on Lambertian illumination [J. Luis]

2006-01-28
	* grdmask.c:		Only let you change the value for outside nodes.
	* mgd77/mgd77.c:	Added mechanism to search directories for files.
	* mgd77/dirent.h:	Include file for Win32 to simulate Unix	opendir/readdir
	* mgd77/dirent.lib:	Precompiled library for Win32 to simulate Unix -"-
	* mgd77/mgd77_codes.h:	New include file generated from trkdas.cod
	* mgd77/mgd77list.c:	Retired -P option since search has been implemented.

2006-01-23
	* grdfilter.c:		Used -1 as index flag instead of INT_MIN.
	* pscoast.c:		With -JE and -Gr/g/b, the painting of the antipodal bin would incorrectly
				turn off clipping, messing up the rest of the plot.  Now pass -9 to
				GMT_fill which means just fill and no end of clipping.
	* pslib.c:		ps_polygon: if outline == -9 just fill and no clip.
	* gmt_map.c:		Map clip paths for -JE<lon>/+-90 were no good.

2005-01-21
	* ISO-8859-9.ps:	Added /dotlessi per Onur Tan.

2006-01-17
	* gmt_map.c:		-JQ would give garbage if central lon was way outside -R
	* gmt_grd.h:		Improved definition of GMT_x_to_i macro should reduce bugs
	* grdvector.c:		Did not place vectors correctly for pixel-pregistered grids
	* grdmask.c:		Now takes -S<radius>[c|m|k|K] as in nearneighbor.c
	* psmask.c:		---"--.  Can now plot tiles regardless of projection and use patterns.
	* pslib.c:		Fixed two bugs concerning the /MaskColor operator.

2006-01-16
	* gmt_grdio.c:		Changed logic to avoid false scale==0 warning on Windows

2006-01-10
	* grdmath.man:		Did not list -f option
	* gmt_{map,plot}.c:	-JX..d now plots with WESN or degrees:minutes as per PLOT_DEGREE_FORMAT
	* Makefile.MAN:		Properly include GMT version and date in manpages
	* configure.in:		Extracting VERSION from gmt_version.h, not gmt.h

-----------------------------------------------------------------------------------------
2006-01-07
	* tar 4.1 made and released via email
-----------------------------------------------------------------------------------------

2005-01-05
	* pslib.c PSL_prologue.ps:Fixed bugs in framing and offsetting justified texts

2005-01-03
	* grdreformat.c:	Since format sd is read-only, give error message if used for writing.
				Update man page to display read-only for this format

2005-12-30
	* gmt_support.c:	Properly flip B/F colours when using makecpt -I -D

2005-12-29
	* -JP:			Optional suffix r to reverse radial direction (e.g., for sky-plots).

2005-12-27
	* misc:			nc2xy.c and ps2raster.c added to the misc supplement

2005-12-21
	* pslib.c gmt_plot.c:	Improved alignment of strings ending in "1"

2005-12-19
	* gmt_support.c:	Changed angle/justify so that vertical annotations are viewed from right

2005-12-18
	* triangle.*:		Updated triangulation to version 1.6
	* *.txt:		Switched to groff -T html for web man generation

2005-12-17
	* gmt_grd.h:		Wrong sign for (off) in GMT_x_to_i and GMT_y_to_j macros

2005-12-13
	* explain_precision.txt:	Include file for several man pages explaining output format precision
	* g{rd,mt}math_main.c:	Stop complaining about conflicts when not used as argument

2005-11-17
	* makecpt.c:		-D option sets back- and foreground to match cpt limits
	* grd2cpt.c:		---"---

2005-11-14
	* grdfilter.c:		-D4 is now fully aware of geographic boundary conditions
				Convolution filters now use correct area normalization

2005-11-07
	* psscale.c:		-E did not flip when a negative width was used
	* grdvolume.c:		Fixed potential division by zero

2005-11-01
	* psxy[z].c:		Pentagon symbol had wrong normalization scale.
				If a fixed symbol size was given in -S, with symbols from file
				we would not scale symbols correctly if upper case.

2005-10-27
	* psscale.c:		Optional ;label at end of each line in cpt files will replace
				default annotations in psscale -L.

2005-10-26
	* gmt_support.c:	GMT_grd_setregion failed for -Rg/-Rd and small grid crossing Greenwich

2005-10-20
	* gmt_init.c:		Did not use custom ellipsoid to set DEG2M parameter
				so we got large errors for other planets.

2005-10-19
	* mgd77convert.c:	New tool for translating between various MGD77 formats
	* mgd77manage.c:	New tool for managing enhanced, MGD77+ netCDF trackline files
	* mgd77/*:		Many changes to functionality, some option changes, + netCDF awareness
	* x2sys/*:		Streamlining of options to be similar to those of mgd77
				Knows about the new netCDF MGD77+ trackline format

2005-10-17
	* grdtrack.c:		Would fail to skip first two columns for ascii input if dd:mm:ss format use

2005-10-01
	* gmt_{grd,custom}io.c:	Remove "file" argument from GMT_io*; reduced arguments of GMT_grd_get_format;
	* gmt_{nc,cdf}.c:	support for "time slicing" 3-D COARDS-complaint NetCDF grids.

2005-09-27
	* grdcontour.c:		Label option +ap[u|d] for always having labels march up or down hills.

2005-09-25
	* psscale.c:		Use pixelmaps to draw color legend (except when containing pattern).

2005-09-20
	* dbase/grdraster.c:	Added optional H<bytes> to info string for skipping a header

2005-09-15
	* gmtmath.c:		Constants given on command line can be abs time, geo, or float
	* pscoast.c:		Added -Z option for 3-D z-level (as in psbasemap)

2005-09-14
	* -Idx/dy option:	Extended to allow for specifying nx/ny (append +)
				Also append = to reset range based on increment
				Append e|k|i|n for increments in meter, km, miles
				or nautical miles - these are converted to degrees
				longitude (at middle lat) and latitude.
	* gmt_shore.c:		Must explicitly close polygons since inside/outside test expects it.

2005-09-13
	* grd2xyz.c:		Added -E for ESRI interchange ASCII grid dump
	* xyz2grd.c:		Added -E for ESRI interchange ASCII grid digest

2005-09-10
	* grdimage.c:		Cannot use -R to extract subset when -J is oblique.
	* grdview.c:		---"---
	* grdimage.c:		Reverse log-axes did not work

2005-09-09
	* grd2xyz.c:		Sloppy -R resulted in bad x,y values and sometimes allocation error
	* gmt_support.c:	Added test to "sanitize" sloppy w,e,s,n values for output domains.

2005-09-07
	* gmt_stat.c:		Added GMT_corrcoeff function
	* g??math.c`:		Implemented CORRCOEFF function for correlation coefficient
	* grdgradient.c:	Added option -E for Lambertian or Peuckeer illumination [J. Luis]

2005-08-23
	* *.pdf:		Improved PDF layout/navigation, thanx to Misha Tchernychev

2005-08-22
	* gmt_customio.c:	New NetCDF format routines are default
	* gmt.h:		Added GRID_FORMAT to gmtdefaults with "nf" as default
	* gmt_init.c:		---"---

2005-08-12
	* gmt_{nc,cdf}.c:	Full support of COARDS compliant NetCDF grids

2005-08-10
	* gmtselect.c:		New functions added for in/on/out testing with
				spherical polygons.
	* grdmath.c:		Now handles both Cartesian and spherical well
	* grdmask.c:		---"---
	* gmtselect.c:		---"---
	* grdmath.c:		Special constants Xn and Yn for normalized X and Y
				[Gives -1 to + 1 suitable for Legendre and Chebyshev]
	* gmtmath.c:		Same, added constant Tn for normalized T

2005-08-07
	* gmt_grdio.c:		Added suffix codes in addition to format numbers for grids
	* gmt_grdformats.h:	New include file generated by Makefile.guru

2005-08-05
	* gmtmath.c:		Added -I to reverse time-series output

2005-08-03
	* gmt_nc.c:		First primordial support of COARDS-compliant NetCDF format
	* gmt_{grd,custom}io.*:	---"---

2005-08-02
	* install_gmt:		No longer test netcdf since that can fail even when install was
				successful [MacOS X Tiger].

2005-07-30
	* psxyz.c:		Added -Q to disable sorting of points based on distance

2005-07-27
	* gmt_stat.c:		Added GMT_Chebyshev for Tn(x) polynomials
	* grdmath.c:		Added TN function (Chebyshev)
	* gmtmath.c:		---"---

2005-07-12
	* mapproject.c:		Gave junk output as GMT_strtok was not used correctly.

2005-07-07
	* gmt_map.c:		Azimuth to angle calculation was vulnerable to bad wrap-around,
				giving strange directions for vectors in psxy

2005-06-29
	* configure.in:		Add -arch ppc64 flag while building shared libraries for PowerMac G5

2005-06-27
	* dbase/grdraster.c:	Handles optional G(eographic) and C(artesian) modifiers for G|P.
	* gmt_customio.c:	Fixed i/o of native grd files under 64-bit OS, based on
				a suggestion by Lou Estey, UCAR.  This should make GMT 64-bit safe.

2005-06-24
	* gmt_plot.c:		Would plot both -180 and +180 annotations for periodic maps.

2005-06-21
	* gmt_map.c:		Inverse Winkel function assumed south == -north
				Implemented full inverse Winkel based on Ipbuker, 2002
				Cartography & Geographical Information Science, 29, 37-42.

2005-05-27
	* gmt_support.c:	Bad LF/CR removal for coastline.conf dir

2005-04-27
	* gmt_io.c:		Fixing more memory leaks
	* gmt_support.c:	---"---
	* mapproject.c:		---"---

2005-04-21
	* gmt_time_system.h:	Fixed MJD offsets by subtracting ten days.

2005-04-18
	* gmt_init.c:		Command line argument --BASEMAP_FRAME_RGB=color was not passed
				through to tick-, grid- and annotation-properties.

2005-04-13
	* GMT_end():		Free memory used for hashing

2005-04-12
	* x2sys & mgd77:	Made DOS-format (CR/LF) tolerant

2005-04-09
	* gmt_support.c:	Improved workings of GMT_sample_cpt in support of makecpt.

2005-04-05
	* *.c:			Replaced strtok with thread-safe GMT_strtok

2005-03-02
	* *:			General clean-up based on gcc -Wall output

2005-02-23
	* pslib.c:		Improved freeing of temporary image buffers.

2005-02-22
	* pslib.c:		Truncate ASCII85 5-tuple when required.

2005-02-21
	* filter1d.c:		Allow NaNs in all but the "independent data" column.

2005-02-18
	* sample1d.c:		Allow NaNs in all but the "independent data" column.

2005-02-15
	* gmt_plot.c:		Only contains functions that rely on pslib.  Other functions
				were moved to gmt_map.c, gmt_support.c, and gmt_calclock.c
	* Makefile:		Splits libgmt.a into libgmt.a and libgmtps.a, the latter only
				required for programs using pslib.
	* *.[ch]:		Shortest textstring internally is now 64 bytes

2005-02-07
	* pslegend.c:		Did not pass +gmtdefaults and --PAR=val onto system calls.

2005-02-03
	* mapproject.c:		-L now outputs both the minimum distance and the coordinates
				of the nearest point on the line.

2005-02-01
	* pslib.c:		Include routines to load and export EPS images
				(ps_load_eps). Removed ps_loadraster and create general
				routine for loading images instead (ps_load_image).
	* pslib.h:		--"--
	* gmt_customio.c:	Changes associated with renaming of rasterfile to imageinfo
	* gmt2rgb.c:		--"--
	* misc/makepattern.c:	--"--
	* psimage.c:		Support EPS inclusion of EPS images
	* pslegend.c:		--"--

2005-01-27
	* pshistogram.c:	-2 option is retired (but backwards compatible).  New option
				-T<col> extends concept to any column, starting with 0 (first).
	* gmtconvert.c:		-N option suppresses output records when all fields are NaNs.

2005-01-20
	* pslib.c:		Bit-shift bug in LZW encoding occasionally gave bad PS.

2005-01-11
	* gmt_map.c:		Geodesic distance calculation could get wrong quadrant

2005-01-08
	* gmt_init.c:		Would eat number with leading plus sign without checking if it
				actually was a +gmtdefaults file instruction; thus gmtmath could
				not see numbers such as +13.5.

2005-01-06
	* gmt_map.c:		azim to angle calculation for linear projections now handle
				different scales in x and y

2005-01-05
	* psxy.c:		-Sp is now a true point, but can also take an optional size.

2005-01-04
	* gmtmath_main.c:	Did not understand <date>T<clock> as command line data
	* gmt_calclock.c:	hh:mm data would loose the minutes (hh:mm:ss was OK).
	* grdgradient.c:	If -M is used with grids that include poles, ignore the poles
				when normalizing the slopes

2005-01-01
	* grdmath_main.c:	Now use ellipsoid to determine if distance calculations
				should be geodesics or great circles.

2004-12-26
	* gmt_io.c:		write_segmentheader wrote nothing if input was binary
				and output is ascii.
	* gmtconvert.c:		Missed first multisegment output header if input file
				was ascii.
	* grdmath.c:		Allow -bi to be used for files with PDIST, LDIST, INSIDE
	* gmt_support.c:	Cartesian LDIST failed when mininum distance was requested
				(only done via grdmath).

2004-12-25
	* gmtselect.c:		If -M is on and a portion of a segment is skipped, we must
				reissue the multisegment header when segment resumes.

2004-12-21
	* guru/Makefile.guru:	Use LANG=C with awk to get proper decimal formats
	* gmt_calclock.c:	time to hr,min,sec was vulnerable to round-off when optimized

2004-12-18
	* gmt_io.c:		GMT_lines_init had trouble if 2000 segments had no data at all.

2004-12-08
	* gmt_plot.c:		Direction for map roses were inaccurate

2004-12-02
	* gmt_io.c:		GMT_lines_init allocated 2000 points for each segment but never
				deallocated the unused portions, thus running up memory fast.
	* pslegend.c:		Added B for drawing color bars a la psscale

2004-11-30
	* gmtdefaults.c:	Added support for line caps, joins, and mitering
				in PostScript files via three new parameters:
				PS_LINE_CAP, PS_LINE_JOIN, and PS_MITER_LIMIT.
				Values are passed into ps_plotinit via existing
				parameters.
	* gmt.h:			--"--
	* gmt_init.c:		--"--
	* pslib.c:		--"--
	* pslib_inc.h:		--"--

2004-11-26
	* gmt_plot.c:		circle and theta-r boundaries did not allocate enough memory for arrays.

2004-11-24
	* gmtmath.c:		No longer have to say -Ca if there is only 1 input column .

2004-11-07
	* install_gmt:		New option -c for install from current directory.  This bypasses
				all questions about ftp since tarballs are in current directory.

2004-11-03
	* pslib.c:		Remko Scharroo, with help from Lloyd Parkes, have greatly
				improved how images are encoded in the PostScript output,
				resulting in much smaller files when possible.  Specifically:
				- Changed all handling of images from PS Level 1 to Level 2 (or 3)
				- Auto-indexing of colored images (not when bit pattern)
				- Automatic reduction of index depth from 8 bits to 1, 2, or 4 bits
				- RLE and LZW compression of indexed or color images
				- Changed Hex output to ASCII85 output
				- PS_IMAGE_FORMAT now defaults to "ascii" but will still understand
				  the previous setting "hex"
				- Moved DPI setting, inversion and colorizing of bitmaps from
				  ps_imagefill_init and ps_loadraster to PostScript code generated
				  by ps_bitimage.
				- Removed superfluous refreshing of pattern bitmap images,
				  colorization now in /fillimage
				- Added refreshing of pattern bitmap images on changing DPI. Did
				  not work before.
				- Changed ps_pattern_{nx,ny,status} to struct ps_pattern and added
				  dpi,depth,colors
				- Removed ps_user_image struct. Now only contains name.
				- Added verbose option (ps.verbose)
	* pslib.h:		Changes in accordance with pslib.c
	* pslib_inc.h:		---"---
	* gmt.h:		Changed ps_compress to integer, allowing for LZW compression
	* gmt_defaults.h:	---"---
	* gmtdefaults.txt:	Man page updated to describe compression and format options.
	* gmt_init.c:		- Assignment of bit #10 (1024) of gmtdefs.page_orientation for RLE
				  compression violated clipping bits. Changed to bit #12 (4096).
				- Assigned bit #13 of gmtdefs.page_orientation to LZW compression and
				  bit #14 to Verbose.
	* pslegend.c:		Reduced parameters in ps_loadraster as in pslib.c
	* gmt2rgb.c:		---"---
	* psimage.c:		- Reduced parameters in ps_loadraster as in pslib.c
				- Improved handling of -Gp and -Gf options
	* grdimage.c:		- Improved handling of -Gp and -Gf options
				- Removed need for separate transparent bitimage code: taken over
				  by ps_bitimage.
	* pscoast.c:		- Removed call to ps_imagefill_init. No longer necessary.

2004-10-30
	* gmt.h:		GMT_swab4 used unsigned long instead of unsigned int
				which could cause 64-bit problems.  We believe GMT is
				64-bit safe at this point - let us know if you find otherwise.

2004-10-28
	* gmt_support.c:	Color names got truncated to 16 characters.

2004-10-26
	* pscoast.c:		Recursive painting could get tricked when boundaries were curved.

2004-10-24
	* gmt_support.c:	Trouble extracting subregions of grid with e = 0.
	* gmt_plot.c:		360-degree polar basemaps could lack outline

2004-10-22
	* dbase/grdraster.c:	Optionally give a text pattern instead of data ID number.

2004-10-20
	* -b:			Uppercase S|D (instead of s|d) implies byte-swabing

2004-10-17
	* spectrum1d.c:		Bugs in error expressions for admittance, gain, and phase

2004-10-16
	* gmt_version.h:	Simplify version updating
	* bin/gmtpatch.sh:	Script to automate installation of patches
	* configure.in:		Placed matlab, netcdf, and ftp site settings in makegmt.macros
	* makegmt.macros.in:	Now contains info for matlab, netcdf, and ftp site.
	* Makefile:		Allow for 'make update' to install patches

2004-10-12
	* psxyz.c:		Wrong index used in assigning color from cpt and
				in updating vector lengths.
	* psscale.c:		Vertical annotations w/custom D_FORMAT were not aligned.

2004-10-10
	* gmt_grdio.c:		Bug in scale/offset for grdblend's row-by-row i/o

2004-10-08
	* filter1d.c:		-Ff with even # of coefficients sometimes skip a coefficient
	* grdvolume.c:		-Clow/high/d did not check for low < high etc.

2004-10-06
	* grdmath.c:		Wrong sign in D2DY2, and bogus value at y = ymin.

2004-10-04
	* gmt_io.c:		Bug in reading yyyy[/]jjj data fixed.

-----------------------------------------------------------------------------------------
2005-10-01
	* tar 4.0 made and released via email
-----------------------------------------------------------------------------------------

2004-10-01
	* *.bat:		October Surprise! John Ashcroft threatens to revoke
				Wessel's Permanent Resident Status unless he adds
				back in the [much reviled] *.bat files
	* install_gmt + webform:	2 new ftp servers added

2004-09-28
	* gmt_mgg_header2.[ch]:	Changed long to int since the intent was
				4-byte signed ints (not 8 byte ints).

2004-09-24
	* gmt_map.c:		Bad index in truncate_x and truncate_tm could lead to
				SEGV or misshaped polygon in pscoast.

2004-09-23
	* mapproject.c:		Replaced commas in users text-columns following x,y

2004-09-17
	* grdimage.c:		Promoted the undocumented tile-outline option to a real
				user option.
	* grdview.c:		---"---

2004-09-16
	* psscale.c:		Vertical text label only for plain text, otherwise we
				place it as horizontal text parallel to the scale

2004-09-14
	* mapproject.c:		-T can now be combined with -R -J [-I].
				-C can now take optional false x/y offsets.
	* grdproject.c:		-C can now take optional false x/y offsets.
	* gmt_map.c:		Let map_scale_factor have default 0.9996 for -Js and -Ju
				but 1.0 for -Jt.  MAP_SCALE_FACTOR = default gives these.

2004-09-12
	* share:		Upgrade to GSHHS v 1.3: Fully self-consistent this time.
				Major improvement to Puget Sound area near Seattle
	* gshhs/*:		Minor format change to handle 1.3

2004-09-06
	* grdtrend.c:		-W for output wrote to the wrong filename...

2004-08-26
	* pslib.c:		If the same pattern was used with different colorizing
				then only the last pattern/color combo was used

2004-08-25
	* Appendix P:		Discusses how GMT 3 and 4 can coexist using gmtswitch
	* Preface:		Discusses how 4 differs from 3.

2004-08-24
	* grdcontour.c:		Because of single-precision, round-off could occur
				when tracing closely-spaced contours with large z.

2004-08-18
	* mgd77:		Added new supplement for MGD77 files from NGDC

2004-08-16
	* gmt_init.c:		For -Jx|x...d, default to degree symbol as unit

2004-08-11
	* minmax.c:		Remove leading spaces from items in -R, -I output strings

2004-08-02
	* grdfilter.c:		Bug when grdfile included a pole and -D3,4 was used.

2004-08-01
	* configure.in:		Now can use shared libs under Mac OS X [Remko Scharroo]

2004-07-26
	* gmtmath.c:		-S[f|l] for first [Default] or last record only.

2004-07-22
	* grdfilter.c:		Mode filter wasted time calling exp for weights that
				should simply be -1 or +1.  Because multiple modes were
				averaged by default, added option to select one mode.
	* filter1d.c:		---"---

2004-07-21
	* share/time:		Added more language support for Chinese, Japanese, Polish,
				Hebrew, Russian, Irish.

2004-07-18
	* makecpt.c:		-N to suppress the B, F, N colors
	* grd2cpt.c:		---"---

2004-07-17
	* *math.c:		Now supports LOG2 in addition to LOG and LOG10

2004-07-15
	* grdsample.c:		-Q can take value to push bilinear interpolation closer
				to nodes that are NaN [Default value gives same as before]
	* grdtrack.c:		---"---

2004-07-02
	* grdproject.c:		Using -E triggered bug since nx/ny were unitialized.

2004-07-01
	* gmt_stat.c:		Needed to add Laplace noise generator...
	* *math.c:		Now supports LRAND in addition to RAND and NRAND

2004-06-25
	* gmtselect.c:		No need to supply -R -J when using -N [Defaults to -Rg -Jx1d]
	* minmax.c:		-I extended to any number of columns if -C is used

2004-06-23
	* -B etc:		Determined that =<prefix> is better that ^<prefix> since
				users would easily forget to quote the special ^ character.
				This applies both to -B and quoted labels.

2004-06-18
	* gmt_map.c:		Map scale factor wasn't reset when a standard parallel
				was given to the polar stereographic projection

200:	-06-13
	* sxy[z].c:		-SE and linear projection gave unexpected result.
	* GMT Appendix O:	New Appendix to explain contour labeling

2004-06-11
	* grdcontour.c:		-T:LH failed when var n was not initialized first.

2004-06-08
	* psscale.c:		-M was not implemented for discrete cpts
	* pstext.c:		-C accepts % of fontsize, similar to contour label annotations.

2004-06-04
	* GMT 4.0 feature freeze: No new features will be added unless absolutely needed

2004-06-04
	* *contour.c:		Finalized the 5 algorithms for label placement
	* psxy[z].c:		---"---

2004-06-02
	* filter1d.c:		Missed last output point due to round-off

2004-06-01
	* pslib.c:		Includes PSL_label.ps which has functions for clipping and
				placing of along-line labels.

2004-05-27
	* grdfilter.c:		Added new filter options for extreme values (min/max etc).
	* filter1d.c:		---"---
	* grdedit.c:		Added -N<file> option to replaces some node values given
				xyz data in <file> (-H -b -f -: added for support).

2004-05-22
	* pstext.c:		-WO now works for non-paragraph modes.
	* gmtconvert.c:		Implemented -E: report first and last point per segment only.
				-L: List segment headers only, -S: List records from segments
				whose header matches a given text pattern.

2004-05-20
	* pstext.c:		-Dj did not take into account the text angle rotation
	* psxy[z].c:		Added -Sq "Quoted line" which are like contours; see the
				changes in [grd|ps]contours.c for details.

2004-05-18
	* grdcontour.c:		Expanded the -G option to allow for specification of crossing
				lines: place labels where these lines intersect contours.
				Also -Gn|N to place a fixed number of equidistant contours.
				Core xy crossover functions from x2sys now in GMT.
	* pscontour.c:		---"---, + added transparent boxlabel as in grdcontour

2004-05-14
	* psxyz.c:		-G -W -Z in multisegment headers did not affect coloring.
	* x2sys_cross.c:	Now has -M and recognizes gaps between segments

2004-05-07
	* gmtdefaults.c:	New parameter TIME_INTERVAL_FRACTION [0.5] to annotate
				fractions of a full interval.
	* psbasemap.c:		Added -T for directional rose ornament or magnetic directions
	* pscoast.c:		--"--

2004-05-04
	* grdview.c:		Now drapegrids can have higher resolution that relief grid

2004-04-27
	* examples:		Added 5 new examples for a new total of 25.
	* *.bat:		No longer maintaining DOS batch example files.

2004-04-26
	* gmtdefaults:		BASEMAP_TYPE fancy+ yields rounded map corners.

2004-04-24
	* gmtconvert.c:		Option -I gives gmtconvert tac or tail -r capability
	* *.c:			-H may now take -Hi to only do headers on input.

2004-04-22
	* psbasemap.c:		-L option now has modifiers to paint/draw background frame
	* pscoast.c:		---"---

2004-04-21
	* gmtconvert.c:		Option -F and -A gives gmtconvert cut and paste capabilities

2004-04-20
	* psxy[z].c:		Multisegment records with x-G taken as fill commands
				when x was not tab or space.
	* gmt*:			If set, gmt programs that are given input files will look
				in $GMT_DATADIR, $GMT_GRIDDIR, and $GMT_IMGDIR if the file
				cannot be found in the current directory.

2004-04-19
	* gmt_init.c:		Specifying ellipsoid "Sphere" after a custom choice
				would give error message.  Also, per BHJ, custom
				ellipsoid files may reside in GMTHOME/share

2004-04-16
	* xyz2grd.c:		Added -Au|l for upper/lower value at each node
	* psscale.c:		Added optional <gap> to -L to draw discrete table
				with centered annotations.
	* psbasemap.c:		Fancy frame for primary/secondary annotations

2004-04-14
	* -B:			Added :^"prefix": to prepend an item to all annotations.
				Added <stride>[+-<phase>] to phase-shift annotations.

2004-04-12
	* *.c:			Settled on -B[p] for primary annotations and -Bs for the
				secondary annotations (for time axes).  This means we
				are back to needing only a|f|g axis items.
				Changed several GMT defaults parameter names while being
				backwards compatible. Everything with ANNOT now has a
				_PRIMARY at end and everything with 2 (i.e., ANNOT_FONT2)
				instead has a _SECONDARY.

2004-04-07
	* gmt_support.c:	To specify HSV colors on the command line, use h-s-v
				(as compared to r/g/b or c/m/y/k)
	* *.c:			-Xc and/or -Yc will center plot using current page size

2004-04-06
	* pslegend.c:		Made measure-unit tolerant
	* gmt*.c:		New pen and fill specifications introduced:
				<pen> := [<width>[<wunit>][,<color>[,<texture>[<tunit>]]]
				<width> as before + faint|{thin,thick,fat}[er|est]
				<color> as before + black|white|[light|dark]{red,orange,
				  yellow,green,cyan,blue,magenta,brown,gray} and 600+ X11 names
				<texture> as before without leading 't' + strings like
				-.. where - means dash and . means dot.

2004-04-05
	* psbasemap.c:		Extended -L to allow alternate label and justification
	* pscoast.c:		---"---
	* pslegend.c:		Added option to place a map scale (M) in the legend

2004-04-02
	* grdmask.c:		Points exactly on xmax or ymin placed in wrong node
	* pslib.c:		Replaced dumb patterns 83-84 with ones usable for transparency

2004-04-01
	* *.c:			Any GMT command can take --PARAMETER=VALUE options where
				GMT default values can be overridden within the
				scope of that process only [Idea by Dave Ball]
	* gmt_io.c:		xyz2grd -F did not like trailing spaces after data values

2004-03-31
	* grdmath.c:		Added INSIDE to set points inside polygons to 1 else 0

2004-03-28
	* grdmath.c:		Added FLIPLR and FLIPUD to reverse rows or cols
				Added ROTX and ROTY to shift grid in x or y
				Added INRANGE to find low <= z <= high
				Added LDIST and PDIST for distances to lines/points
	* gmtmath.c:		Added FLIPUD to reverse cols
	* mapproject.c:		Added -L to compute distances to lines
	* grdinfo.c:		Added -I to report region rounded off by dx/dy.

2004-03-26
	* pslegend.c:		Minor bug in vertical line drawing fixed

2004-03-25
	* pslegend.c:		Added option to place an image (I) in the legend

2004-03-24
	* gmtmath.c:		Added operator ROOTS to find roots of f(t) = 0
	* pslib.c:		Assumed width >= height for pattern images.
	* gmt_plot.c:		-W- was not heeded by custom symbols except polygons

2004-03-23
	* minmax.c:		Added -E for returning extreme records.
	* gmtselect.c:		Added -Z to pass/skip on basis of z-range.

2004-03-05
	* gmt_support.c:	Give warning that making a continuous cpt from a discrete
				cpt may lead to funny results.

2004-02-25
	* psxy.c:		Now treats NaNs as "pen up" nodes.
	* blockmean.c:		-S can now be -Sz (same as -S) and -Sw for weight sums

2004-02-24
	* gmt_init.c:		Now can specify map height, max map dimension or min
				map dimension by appending h, +, or - to the width.
	* splitxyz.c:		Now use directions and not orientations, plus -D must
				be specified (100 units is not a logical default value).

2004-02-20
	* gmt_map.c:		-JP should not check for wrap-around in lon

2004-02-16
	* install_gmt:		Netcdf 3.5.1 released so no beta download anymore

2004-02-06
	* gmt_plot.c:		GMT_log_array failed for tiny values.
	* gmt_support.c:	Did not understand pens without leading 0, i.e., .5

2004-02-03
	* grd2xyz.c:		Now can do more than one grdfile at the time.

2004-01-28
	* nearneighbor.c:	weighted sum suffered from premature round-off (float).

2004-01-27
	* grd/gmtmath.c:	Added SINC and NEQ operators

2004-01-23
	* explain_-?.txt:	Some upper case versions had been corrupted and
				just duplicated the lower case (short) versions.

2004-01-22
	* *.txt:		Added GMT Version to all man pages

2004-01-20
	* psxyz.c:		Shading failed for cube/columns w/cpt file given

2003-01-16
	* do_examples.sh:	Referred to bash, not sh scripts.

2003-01-14
	* GMT_CustomSymbols.lis:	Not in the tar archive

-----------------------------------------------------------------------------------------
2004-01-12
	* tar 4.0b made and released via email
	* tar 3.4.4 made and released via email
-----------------------------------------------------------------------------------------

2003-01-12
	* pslib.*:		Added octagon as new built-in and custom symbol
	* psxy[z].*:		---"---

2004-01-10
	* gmt_grdio.c:		scale/offset in grdfiles now working.
	* gmt_customio.*:	Added support for NOAA/NGDC grid format
	* mapproject.c:		Added -A for azimuth and backazimuth calculations
				Both -A and -G can now use exact formulae for
				ellipsoids when geodesics are involved.

2004-01-07
	* gmt_support.c:	Calculation of decimals needed in format now fixed.

2004-01-06
	* project.c:		Explicitly give error if -F and -G are both set
	* *.txt:		Changed (l) to (GMTMANSECTION) in the txt files
				that generate man pages since on some systems
				(e.g., Debian) there is no manl and man1 is used.
				(GMTMANSECTION) now goes to $mansection via sed.

2004-01-02
	* triangle.*:		Updated triangulation to version 1.4

2003-12-23
	* mapproject.c:		Added options -E, -T and -Q for datum conversions
	* gmt*.[ch]:		Internal upgrades to deal with datum conversions
				Renamed array ellipse to ref_ellipsoid

2003-12-22
	* pslib.*:		Added pentagon as new built-in and custom symbol
	* psxy[z].*:		---"---

2003-12-17
	* gmt_init.c:		Now, -J can be used to mean previous -J* option.
				All example scripts now demonstrate this effect

2003-11-26
	* gmt_support.c:	GMT_non_zero_winding failed when null polygon given.

2003-11-12
	* psxy[z].c:		-C with -Z in headers can now color lines or polygons (-L)

2003-11-10
	* psscale.c:		Now -E[b|f] can set back or foreground triangle only
	* mgg/gmtlist.c:	Needed to call GMT_begin so col types were initialized.

2003-11-08
	* xyz2grd.c:		Pixel registration and y=n gave negative index.

2003-10-31
	* gmtselect.c:		Halloween bug.  -bo only gave 2 columns regardless of input
	* grdmath.c:		Now allows multiple = file.grd statements to be
				given, as long as the stack is deep enough

2003-10-21
	* psscale.c:		-B<int> must be ignored if -L is also set.

2003-10-03
	* gmt_cdf.c:		Did not clean x/y/z unit strings before reading from grdfile

2003-09-26
	* pstext.c:		Justification did not check for bad codes resulting
				in bad (uninitialized) text offsets

2003-09-17
	* grd2cpt.c:		-E added by S. Eickschen via PW
	* pscoast.c:		Needlessly clobbered background when no painting
				was specified with -JE

2003-08-26
	* gmtmath_main.c:	DIV turns operation to MUL but did not reset factor
	* grdmath_main.c:	---"---

2003-08-21
	* pscontour.c:		-D produced garbled multisegment header (no \n)

2003-08-14
	* spectrum1d.c:		Insisted on reading 2 columns when only 1 was set
	* gmt_support.c:	Fixed problem in set_grdregion that caused trouble
				with using grid subsets with negative longitudes

2003-07-24
	* *:			Can now use c, i, m, or p as units for pen width
				[Default remains in dpi units]

2003-06-26
	* grdview.c:		Use commas in -G for r,g,b rather than colons

2003-06-25
	* gmt_cdf.c:		Finally implement netCDF formats 7-11 for i/o
	* gmt_customio.c:	Same.  We can now read/write, say, short ints.
	* gmt2rgb.c:		-C never actually read the cpt file

2003-06-23
	* grdmath.c:		Changed hashnode to localhashnode to avoid gcc trouble
	* surface.c:		Same deal with global variable epsilon

2003-05-03
	* grd2cpt.c:		-R added by J Luis.

-----------------------------------------------------------------------------------------
2003-05-01
	* tar 3.4.3 made and released via email
-----------------------------------------------------------------------------------------

2003-04-15
	* psxy.c:		Added -Ddx/dy option to offset symbols

2003-04-14
	* gmt_support.c:	Added mechanism to list custom symbols
				used by both psxy and psxyz
	* Appendix N:		New appendix for custom symbols

2003-04-10
	* gmt_support.c:	The [:[Fr/g/b][Br/g/b]] colorization mechanism
				did not accept a single gray value

2003-04-09
	* gmt_plot.c:		Now writes %%GMT: before all commands echo'ed to
				the PS file facilitating searches

2003-04-07
	* sample1d.c:		Insisted on -S or -N although both -S and -I have default values

2003-04-04
	* grdvector.c:		No wrap-around check could give bad angles at
				right boundary for periodic maps

2003-04-04
	* grdinfo.c:		Added -Tdz option to produce -T string for makecpt

2003-04-03
	* grdview.c:		Now exits if more than one -Q option is set

2003-04-01
	* gmtmath.c:		gmtmath -Tmin/max/dx <constant> = would overwrite
				T column

2003-03-22
	* psxy[z].c:		Added text strings to custom symbol arsenal

2003-03-20
	* gmt_defaults.h:	Added numerous new ellipsoids to a total of ~50

2003-03-11
	* gmtswitch:		Bourne script allowing easy switching between
				GMT versions.

2003-03-11
	* gmt*:			Use .gmtcommands4 to avoid confusion with GMT 3

2003-03-11
	* gmt*:			Use .gmtdefaults4 to avoid confusion with GMT 3

2003-03-10
	* minmax.c:		Added -Tdz option to produce -T string for makecpt

2003-03-06
	* gmtdefaults:		Now accepts - for no back, fore, or nan colors
	* gmt*:			Added shorthand -Rg for -R0/360/-90/90 (global)

2003-03-05
	* gmtmath.man:		Did not list -A in synopsis nor explain it.

2003-02-18
	* grdimage.c:		If -JX had negative axes then -E would in effect remove the sign.
	* *:			Now supports CMYK color specifications in pen, fill/cpt; new parameter
				PS_COLOR = {rgb|cmyk} determines colors used in PostScript output.
				Also supports HSV color in pen/fill when COLOR_MODEL = hsv.
	* psxy.c:		Reading bar info from file failed...
	* psxyz.c:		Reading bar info from file failed...

2003-02-07
	* psxyz.c:		-SE ellipses had bad z-transformation

2003-02-05
	* gmt_plot.c:		GMT_log_array would occasionally overshoot its
				max value

2003-02-02
	* gmtselect.c:		Now implements -L correctly, both in Cartesian
				and spherical coordinates

2002-11-22
	* grdmask.c:		Resampled path before adding closure could lead
				to SEGV mem problem.

2002-11-21
	* pshistogram.c:	More gcc 3.x complains about global variable
				name clashes with triangle.c
	* surface.c:		---"---

2002-11-19
	* pstext.c:		Memory allocation error; asked for wrong size.

2002-11-13
	* grdmath.c:		Added CAZ and SAZ for azimuths from nodes to
				given point using Cartesian and spherical geome-
				try, respectively.

2002-11-08
	* gmtsuppl.bat:		Did not compile the gshhs supplement so missing
				from GMT_suppl_exe.zip

2002-11-06
	* dbase/grdraster.c:	Had obsolete -Z option in the usage message.

2002-11-04
	* psbasemap.c:		Would parse arguments without leading hyphen and
				complain.

2002-10-30
	* gmt_io.c:		Now uses TIME_IS_INTERVAL to center data on
				chosen interval.

2002-10-28
	* gmtmath.c:		Mac gcc complained about global variable
				hashnode, conflict with global variable of same
				name in gmt_init.o

-----------------------------------------------------------------------------------------
2002-10-02
	* tar 3.4.2 made and released via email
-----------------------------------------------------------------------------------------

2002-09-27
	* pscoast.c:		SEGV in certain cases with clipping now fixed.
	* *:			Now accept -:i and -:o to swap only input or
				only output x,y.
	* segyprogs/pssegyz.c:	fixed bug with reduced data plotting, also
				improve error checking on parameters
	* segyprogs/segy2grd.c:	New program to convert SEGY files to GMT grid
				files
	* gmt_map.c:		Map clipping sometimes failed for azimuthal maps
				with rect border
	* imgsrc/img2grd:	Added -E to force output grid to match given -R
				exactly + dy=dx

2002-09-25
	* gmt_map.c:		clipping bug in pscoast related to rectangles.
	* project.c:		Cartesian 2-D rotation did the negative rotation.
	* grdcut.c:		Did not check that new wesn differs from old wesn
				by an integer number of dx, dy.

2002-09-18
	* grdtrend.c:		Only write weights if robust option is selected
	* trend2d.c:		Usage had wording from trend1d instead.

2002-09-04
	* spotter/rotconverter.c:	Added -T option to transpose the final result
				before output.

2002-08-26
	* :			All standard GMT font information (the usual 35
				fonts) are now read from the file
				share/pslib/PS_font_info.d. To add custom fonts,
				just add entries to CUSTOM_font_info.d.  The old
				include files PS_font_heights.h and
				PS_font_names.h are no longer used.

2002-08-20
	* grdmask.c:		Did not approximate polygon sides with great
				circle arcs when the data were geographic (turn
				this off with new -A option).

2002-07-29
	* gmtmath.c:		Failed to check for -T0/0/1.

2002-07-23
	* gmtmath.c:		Added COL operator to place the chosen column on the stack.
	* gmt_init.c:		now computes flattening if polar radius is given and f < 0.
	* README etc:		All mailing lists have now moved to @hawaii.edu.

2002-07-07
	* grdimage.c:		Did not transform images for logarithmic/pow projection
	* gmt_map.c:		Added GMT_transx/y_forw functions for grids to address this.

2002-06-26
	* xgrid/xgrid_GMTgrid.h:	Incorrectly redeclared GMT_is_fNaN for SGIs only
	* mex/grdwrite.c:	When no info given we must assume gridline regs.

2002-06-13
	* psscale.c:		-A option to place anotations on opposite side.
	* gmt_support.c:	GMT_grd_setregion now returns 1 if grd is outside -R.
	* grd*.c:		Plots empty map if grid is outside -R instead of fatal errors.

2002-05-23
	* share/cpt/GMT_drywet:	New (and 20th) GMT cpt table (by Ed Maurer, U Washington)

2002-05-20
	* pslib.c:		Now using full precision in x y translate statements.

2002-05-17
	* spotter/backtracker.c:	Needed -M to function with multisegment files
				Also added -Q to assign fixed age to all points.
	* cps:			No longer a GMT supplement but its own boss.

2002-05-09
	* pslib.c:		Fonts used in @%..% were not reencoded before
				use.

2002-05-02
	* makecpt.c:		Now has -Qi|o to deal with logarithmic color
				scales
	* grd2cpt.c:		Same.

2002-04-25
	* grdinfo.c:		-C did not spit out file, nx, and ny as it used
				to do.

2002-04-19
	* spotter/libspotter.c:	Added one extra argument to track functions.

2002-04-16
	* pstext.c, psxy{,z}.c:	Used integer font size instead of double

2002-04-12
	* gmtselect.c:		Crashed if -L had empty segments

2002-04-11
	* project.c:		Bug in flat earth calculation setup

2002-04-08
	* dbase/grdraster.c:	Did not complain if -R was not given (-R is
				required)

2002-04-05
	* spotter/libspotter.c:	Had wrong conversion for flowlines, now fixed.
	* spotter/rotconverter.c:	-Fsf only worked with -H.  Now works without -H.

2002-04-04
	* grdmath.man:		Missed -F in synopsis

2002-03-22
	* gmt_map.c:		Replace lat = south + i * dy with north at end of
				loop.  Otherwise lat may slightly exceed +- 90
				degrees.

2002-03-17
	* segyprogs/segy_io.h:	#ifdef for Interix (OpenNT) added

2002-03-13
	* x2sys/makefile:	Changed order of -L<libdirs> to please MacOS X.
	* x_system/makefile:	---"---

2002-03-06
	* grdmath.c:		DDY, D2DY2, and part of CURV had the wrong sign.

2002-03-04
	* gmtinstall.bat:	Now links with getargv.obj so wildcard works in DOS
	* gmtsuppl.bat:		---"---

-----------------------------------------------------------------------------------------
2002-03-01
	* tar 3.4.1 made and released via email
-----------------------------------------------------------------------------------------

2002-02-27
	* gmtmath.c:		Had -bi|o[d] instead of -bi|o[s]

2002-02-22
	* grdreformat.c:	-N added; suppresses the writing of grd headers
				in native grids intended for grdraster use.
	* gmt_customio.c:	Support for no header output.
	* gmt_cdf.c:		---"---

2002-02-17
	* gmt_map.c:		Allocation error in clipping could crash pscoast.
	* grdview.c:		-Qc will do colormasking of NaNs.
				Giving both -Q and -T gives usage error.

2002-02-15
	* grdimage.c:		-Q will do PS Level 3 colormasking of NaNs.
	* pslib.c:		ps_colorimage can now do PS Level 3 colormasking

2002-01-30
	* gmt_io.c:		Expanded gmt_io bad records reporting.

2002-01-29
	* x2sys/x2sys_cross.c:	Allocated half the memory needed for y and t.

2002-01-17
	* project.c:		-N caused syntax error, still in argv
				after special handling
	* gmt_io.c:		If no -f or -J, allow dd:mm in -R to be backwards
				compatible
				but give warning.

2002-01-13
	* gmt_map.c:		Fixed missing latitude annotations for
				-R-180/180/...
	* gmt_plot.c:		---"---

2002-01-10
	* gmt_init.c:		Added Custom_WxH paper media for arbitrary sizes.

2002-01-07
	* gmt_plot.c:		More fixes for tilted fonts.
	* gmt_keycases.h:	New include file.  It and gmt_keywords.h are
				now generated by guru makefile from the file
				gmt_keywords.d

2002-01-06
	* gmt_plot.c:		More fixes for tilted fonts.

2002-01-04
	* gmt_keyword.d:	Added new guru file from which gmt_keywords.h and
				new gmt_keycases.h are generated.
	* gmt*.[ch]:		Fixed spelling of anotation -> annotation in
				variables.  Font sizes no longer restricted to
				be integers

2002-01-03
	* gmt_plot.c:		Fixed font size and tilt problems for 3D
				perspective annotations.

2002-01-02
	* grdblend.*:		Spellchecked.

2001-12-24
	* pslib.c:		Write in binary mode so PS binary images
				under Windows are not corrupted.

2001-12-20
	* *.c *.h suppl/*.{c,h}:	Spellcheck, corrected errors

2001-12-19
	* explain_-{B,R}.txt:	Corrected spelling.
	* *.*:			Corrected errors in spelling Shewchuk

2001-12-17
	* gmt_customio.c:	Corrected typos

2001-12-13
	* gmt_io.c:		Binary output did not have lon-range adjustment
	* grdtrack.c:		variable my not assigned, had junk value
	* gmt_plot.c:		Now use a 600dpi GMT glyph in the timestamp

2001-12-10
	* mapproject.c:		-Vl now updates status every 1000 line
	* gmtselect.c:		With -bi, got confused and read -F, -L, -C files
				as binary.  These are _always_ ascii.
				-Vl now updates status every 1000 line

2001-12-08
	* gmtmath.c:		Accepts -T<ttable> for irregularly spaced t.

2001-12-07
	* cps/cpsencode.c:	No longer present -e, -u option, although they
				are left in the program for backwardness.

2001-12-06
	* gmt_grdio.c:		Added functions for grid row i/o.
	* grdblend.c:		Added new program for blending grids.

2001-12-05
	* explain_-B.txt:	Corrected typos

2001-12-01
	* grdimage.c:		If z == NaN, do not use intensity to change NaN
				rgb values.

2001-11-30
	* gmtmath.c:		Added LSQFIT for least squares solution to Ax = b
				FDIST now takes F, nu1, nu2.
	* grdmath.c:		---"---

2001-11-28
	* gmt/grdmath.c:	Added CHICRIT, FCRIT, TCRIT, and ZCRIT for
				critical values given alpha and degrees of
				freedom.

2001-11-24
	* gmt_io.c:		Now can handle CR/LF in input files.
	* pstext.c:		Added -A when azimuths are given rather than
				directions

2001-11-23
	* grdtrack.c:		Added -N to retrieve node values only

2001-11-19
	* grdcut.c:		Needs -f to process -R

2001-11-18
	* gmt_grdio.c:		No need to replace underscores with spaces in
				remarks etc

2001-11-16
	* psxy[z].c:		Added -Sy for vertical dash and -Sz for z-dash
				in psxyz
	* grd2xyz.c:		Added -W[wt] to write out a constant weight
				factor

2001-11-15
	* mapproject.c:		Added option -G for distance calculations

2001-11-13
	* gmtdefaults.txt:	Updated defaults (pscoast -A)

2001-11-09
	* grdinfo.c:		-D now obsolete (use -f instead), but left for
				backwardness
				All columns now formatted as specified.
	* psimage.c:		Added optional justification to -C

2001-11-07
	* pstext.c:		-M did not skip text recs, only master records.
	* psmask.c:		-D-<file> will write mask path to a single
				multiseg file

2001-10-31
	* grdreformat.txt:	Replaced "nan" with "NaN"

2001-10-24
	* meca/ps*.txt:		Corrected man page formatting problems

2001-10-24
	* pslib.c:		Cosmetic change to function headers

2001-10-24
	* gmt_support.c:	Corrected error in comments for
				GMT_minmaxinc_verify [bchj]

2001-10-24
	* spotter/rotconverter.c:	New tool to manipulate finite rotations

2001-10-22
	* gmt_plot.c:		GMT_coordinate_array didn't return value
				causing crashes when handling -Jx|X [bchj]

2001-10-15
	* *.c:			General support for misc character encodings
	* psxy.c:		-S did not work well when l<size>/<string> was
				read from the data file (\n was not removed).

2001-10-12
	* psimage.c:		Transparency did not work.
	* pslib.c:		1-bit images of odd width did not colorize
				correctly.

2001-10-11
	* grdproject.c:		Did not do false northing properly

2001-10-04
	* gmt_map.c:		Allow 360-periodicity in central meridian test
				Frame ticks for non-fancy maps when no annots
				desired.

2001-10-02
	* pslib.c:		ps_text now does accurate justification based
				on actual text dimensions using the PS inter-
				preter.  Added new functions ps_textdim,
				ps_set_length, and ps_set_height. ps_textbox now
				works with escape-sequence text, and ps_text can
				draw outlines with espace-sequence text.
	* gmt_plot.c:		Axis annotations now fully justified using PS
				interpreter.

2001-09-27
	* grdcontour.c:		Transparent labeling need to specify pen down
				when skipping points under the label.

2001-09-26
	* pslib.c:		Added support for writing either RGB or CMYK
				images as well as image interpolation (PS Level
				2).  Consolidated all image operations in
				ps_colorimage.
	* gmt_init.c:		Extended PSIMAGE_FORMAT to handle
				<hex|bin><rgb|cmyk>.  Default is hexrgb.  Old
				values hex and bin is taken to mean hexrgb and
				binrgb.
	* grdimage.c:		-E-<dpi> turns image interpolation in PS on.
	* psimage.c:		-W-<xlength>  turns image interpolation in PS on.

2001-09-25
	* psxy[z].c:		-Sv|Vs expects vector heads (x,y) instead of
				dir, length.
				Uppercase modifier S,B,H,T gives double-headed
				vector.
	* pslib.c:		Added support in ps_vector for double heads.

2001-09-23
	* pslib.c:		Ignored ny for non-square fill images.

2001-09-20
	* psxyz.c:		Added rect and dash symbols too.

2001-09-18
	* pstext.c:		Bug when giving font names rather than font
				number.
	* pslegend.c:		New tool adds legends to maps.
	* psxy.c:		Added new symbols - (dash) for a short line
				segment and r (rect) for a rectangle (dimensions
				from col 3+4)

2001-09-17
	* grdimage.c:		Now can do false-color plots using three input
				grids (r,g,b)
	* grdview.c:		---"---

2001-09-17
	* gmt2rgb.c:		New tool to create r,g,b grids from z-grid or
				raw or Sun raster images.

2001-09-16
	* psxy.c:		Added -Sk for custom symbols to replace
				make_symbol script.

2001-09-13
	* pscontour.c:		Now deals more appropriately with NaNs

2001-09-11
	* gmt_plot.c:		Added time axes plot support

2001-09-06
	* Appendix F:		Now shows the ISOLatin1[+] character codes too.

2001-09-04
	* App M:		Added appendix showing the cpt scales.

2001-08-31
	* gmtmath_main.c:	MED, MAD, MODE, LMSSCL were passed n-1, not n.
	* grdmath_main.c:	--"--

2001-08-28
	* gmtdefaults.c:	GMT_program not set so (null) was given when
				error.
	* pslib.*:		Added ISOLatin1[+] encoding support, old
				WANT_EURO_FONT is now Standard+ encoding.

2001-08-23
	* gmtmath.c:		Did not deal well with negative t_inc

2001-08-17
	* gmt*.c:		Initial i/o support for calendar/clock data
				implemented.

2001-08-16
	* triangulate.c:	-b had no break; also did -D
	* *.c:			-b now processed with common arguments
				Added -f to decode time columns for special time/geo columns

2001-08-14
	* gmt_calclock.[ch]:	New time-handling functions added
	* gmt_time_systems.h:	--"--

2001-08-06
	* psscale.c:		Not fully cm/inch tolerant - added fix to deal with this.

2001-07-26
	* grdinfo.c:		Did not add 0.5dx/0.5dy to min/max location for pixel grids

2001-07-16
	* gmt_plot.c:		-Jp did not give tickmarks and only did 0-360 annotations.

2001-07-12
	* grdvolume.c:		Had trouble when many nodes equaled the contour value.

2001-07-11
	* grdmath.c:		EXTREMA ignored boundary rows/columns and did
				not use diagonals.  Now uses all nodes and deals with NaNs.
	* gmtdefaults.c:	Add 1000 to DEGREE_FORMAT for no degree symbol.
	* psrose.c:		Did not check properly for DEGREE_FORMAT symbol.

2001-07-10
	* psxy[z].c:		Implemented -Sv|V[flag], with optional flag
				h, b, or t to associate point with head, center,
				or tail of vector.

2001-07-02
	* grdfilter.c:		If input grid was pixel, output would be grid-
				line reg.

2001-06-27
	* psmask.c:		Failed if both west and east < 0.

2001-06-12
	* grdvolume.c:		Bug in array allocation for -C0 and no -C

2001-06-08
	* gmtdefaults.c:	Added more DEGREE_FORMAT options to deal with
				west longitudes (-360 -> 0) for some planets.

2001-05-23
	* psxy.c:		Forgot to mention that psxy -EX|Y now does box-and-whiskers

2001-05-22
	* gmtmath.c:		CHIDIST, TDIST, and FDIST all take degrees of
				freedom nu and not n as advertised.  FDIST takes
				variances.
	* grdmath.c:		---"---

2001-05-10
	* trend1d.c:		Also output [unstable] polynomial coefficients
				(with -V)

2001-04-27
	* gmt_init.c:		Allow -Jx1:xxxx for linear scales. Update man
				pages
	* gmt_map.c:		Check that -R is valid for geographic coordinates

2001-04-25
	* surface.c:		Aborted when all points lie on a plane. Now fill
				grid with the planar values instead.

2001-04-24
	* minmax.c:		-C -Idx/dy did not use dy, only dx.
	* pslib.c:		Ensure setpagedevice only used with PS Level > 1
	* mapproject.c:		The verbose min/max values where not reflecting
				-D

2001-04-23
	* gmt_support.c:	Add mechanism to check if clipping set up by
				psclip and pscoast is terminated properly
	* pslib.h:		Added clip_level for above purpose.

2001-04-19
	* gmt_plot.c:		Added clipping inside gridcross routine

-----------------------------------------------------------------------------------------
2001-04-18
	* THIS IS START OF DEVELOPERS 4.x SERIES
	* tar 3.4 made for transition to CVS-based archive
-----------------------------------------------------------------------------------------

2001-04-17
	* gmt_plot.c:		Log10 frames suffered from round-off when bounds
				were < SMALL.
	* gmtdefaults.c:	Added more DEGREE_FORMAT options to deal with
				integer degrees followed by decimal minutes.
				Now must add 100, not 10, to get big degree
				symbol instead of the default.

2001-04-13
	* pslib.c:		Transparent images got back/foreground switched

2001-04-11
	* gmtmath.c:		Give error message if unrecognized opts are used
	* grdmath.c:		---"---
	* grdhisteq.c:		Incorrectly incremented index j and made gaps
	* segyprogs/*.c:	Now checks for endian-ness and have new option -A
	* gmt_cdf.c:		Write full headers to maintain fixed  header size
	* grdimage.c:		-M now affects -T also
	* dbase/grdraster.c:	Round off sloppy -R to nearest dx/dy and give
				warning
	* *.c:			Relax test of number of fields in input records
				for programs where n_required is known.

2001-04-10
	* grdview.c:		-Qsg never implemented; same for -Qmg.

2001-04-07
	* configure.in:		Now uses GMT hypot function under Cygwin/Interix
	* gmtformats.d:		Updated to list all grid formats

2001-04-04
	* pslib.c:		Ensure pen color is reset to black in ps_plotend.
	* triangle.tar:		Now starts at the src/ level, not GMT/

2001-04-03
	* meca/pscoupe.c:	Uninitialized variable now set (cause of Win32
				problem?).
	* segyprogs/pssegy[z].c:	fixed behavior for -ve
				Corrected type mismatches and format statements
	* spotter/hotspotter.c:	Fixed malformed format statement
	* spotter/originator.c:	Fixed malformed format statement
	* x_system/x_over.c:	Fixed long and int mismatches
	* x_system/x_solve_dc_drift.c:	Fixed long and int mismatches
	* x_system/x_report.c:	Fixed long and int mismatches
	* x_system/x_update.c:	Fixed long and int mismatches

2001-04-02
	* gmt_map.c:		Now gives error if -R...r extends beyond horizon.

2001-03-27
	* grdimage.c:		Picked wrong box for -JG when periodic in long
				but not quite -90/+90 in latitude.
	* grdview.c:		Place basemap on top when not a 3-D view

2001-03-22
	* gmtsuppl.bat:		Try no optimization for meca supplement compile

2001-03-20
	* gmt_plot.c:		Fancy frame color not set for -B0

2001-03-07
	* gmt_map.c:		Eliminated unnecessary * and / in gmt_[i]tm_sph.
	* gmt_init.c:		Treat -<zone> and +<zone> in UTM as given.
	* GMT_doc.*:		Split into several archives, as below:
	* GMT_ps.*:		The PostScript versions of Cookbook and Tutorial
	* GMT_pdf.*:		The PDF versions of Cookbook and Tutorial
	* GMT_man.*:		The UNIX man pages for GMT
	* GMT_tut.*:		The tutorial data sets
	* install_gmt:		Modified to deal with the new archives
	* gmt_services.html:	Now has links to PDF versions of documentation

2001-03-05
	* imgsrc/img2grd:	The script did not understand name=format grdfile names.
	* gmt_customio.c:	When writing integer grids, use irint to get out
				value, and apply same roundoff to min/max values.

2001-03-01
	* grdcontour.c:		Adopted Kaj Jancke's modification for transparent
				text label boxes by appending t to the -A option.
	* GMT:			Added a wrapper script that can start any GMT
				command.  It is intended to be installed in
				/usr/bin and it will know where the GMT binaries
				are to be found.  E.g., use as
				GMT psbasemap -R0/5/0/5 -JM5 -P -B1 > plot.ps
	* GMT.txt:		Renamed gmt.txt to GMT.txt

2001-02-26
	* block*.c:		Added -F to mean pixel registration, but left -N
				in there for backward compatibility (undocumented
				option).
				Added -C to output center of block instead of
				mean/med/mode
	* blockmode.c:		Did not output value when only one point inside
				block, and gave wrong value when two points of
				equal weight were in the block.

2000-02-20
	* minmax.c:		Added -D for Dateline (-180/+180) vs Greenwich (0/360).
	* xyz2grd.c:		Now can handle multiple input files (except for -S)
	* surface.c:		Issue error if more than one input file is given.
	* gmt_plot.c:		Maps with -JPa<size>/<base> were not oriented correctly
				Also, the annotations were incorrect.
	* grdview.c:		With -JZ-<size>, the z-annotations were not plotted.

2000-02-05
	* meca/psmeca.c:	Several pens and fills were not initialized.

2001-01-17
	* project.c:		Did not calculate distances along small circles
				correctly
	* gmtselect.c:		Used wrong slope for normal to line.

2000-12-22
	* *.c:			Xmas present to users who want their -: back.
				-: now works regardless of -L.
	* gmt_support.c:	Now use binary search to get rgb_index (thanx to Mika Heiskanen)

2000-12-15
	* minmax.c:		Needed -L so that -: would work for geographical data.

2000-12-09
	* psxy.c:		Ellipses drawn with -SE -N will not be skipped
				if their center is outside as some lines should plot inside.

2000-12-08
	* gmt_map.c:		Ensure that if BOTH west/east are < 0, add 360.
	* gmt_support.c:	GMT_set_format now always checks if units should be added.
	* gmt_plot.c:		No longer overrides GMT_set_format.
	* psscale.c:		-B0 will now skip annotations, like psbasemap.

2000-12-07
	* pswiggle.c:		Still did not get the azimuths correct.  Now pos-
				itive wiggles should go in the preferred dir-
				ection [north].

2000-12-04
	* pscoast.c:		Had world_map = TRUE for Gnomonic, which is not
				correct and led to criss-crossing of lines
	* gmt_map.c:		No Gnomonic annotations except for rectangular box.
	* mapproject.c:		Wrong units used when reporting the
				xmin/xmax/ymin/ymax string

2000-11-30
	* grdvector.c:		-Sf now sets fixed length vectors.

2000-11-28
	* gmt_support.c:	Had error in verifying xinc for boundary cond-
				ition prep.

2000-11-27
	* gmt_shore.c:		Need to reset node-levels when some polygons are
				skipped with the -A option.

2000-11-17
	* pswiggle.c:		-Z did not use the default measure unit but inst-
				ead used inches in the absence of a modifier.

2000-11-16
	* gmt_man.html:		Had bad links for the cps modules

2000-11-06
	* gmt_map.c:		Only had forward, but not inverse projection of
				linear geographic data.  Messed up the
				-JX<width>d inverse.

2000-11-03
	* mgg/gmttrack.c:	-Sab was not converted to meters internally.
				dist was initialized to zero more than once.

2000-10-30
	* gmt_support.c:	GMT_getinc would remove the trailing m or c while
				processing the increments; this only affected
				titles or remarks in output gridfiles.

2000-10-27
	* gmt_stat.c:		Return to inc_beta for GMT_f_q.  Not used in GMT.

2000-10-20
	* gmt_map.c:		Really densely sampled lines could fail to gen-
				erate a crossing at map boundary due to imposed
				round-off.
				Now enforce that all lines start with "pen down".

-----------------------------------------------------------------------------------------
2000-10-17
	* tar 3.3.6 made and released via email
-----------------------------------------------------------------------------------------

2000-10-17
	* gmtmath.c:		Off by factor of 1/2 in D2DT2...
	* gmt_grdio.c:		Better messaging in the grd_RI_verify routine

2000-10-13
	* gmt_notunix.h:	DIR_DELIM should only be set to \ for WIN32.

2000-10-12
	* pslib.c:		Bug in ps_clipon: Passed close=TRUE to ps_line
				but 1st point not included so close === FALSE.

2000-10-10
	* gmt_support.c:	Fix of 2000-09-19 broke grd2cpt - now fixed to
				deal with both cases (makecpt and grd2cpt).

2000-10-05
	* grdcontour.c:		Had to add -D- to get short DOS names for WIN32
				gawk which does not seem to understand long names

2000-10-02
	* gmt_grdio.c:		Wrong size passed to do_scaling if pads were set.
	* grdmath.c:		Needed to initialize grd header when no files
				present on the command line.
	* do_examples.*:	Neither version set the library path correctly
	* install_gmt:		Did not clean up after itself; still had bad (and
				unnecessary comparisons to empty strings
	* gmt_customio.c:	Updated read function for surfer file grids
				[from J. Luis].

-----------------------------------------------------------------------------------------
2000-09-29
	* tar 3.3.6beta made and released via email to gmt-team
-----------------------------------------------------------------------------------------

2000-09-29
	* grdview.c:		-B..W+ for -Jo gave wrong box.
				-N facade and vertical lines not possible with
				-Rw/s/e/nr

2000-09-27
	* surface.c:		Now aborts with a message if all input data lie
				on a plane.
	* gmt_customio.c:	Fixed read_info for surfer file grids [J. Luis].
	* meca/utilmeca.c:	Replaced M_2PI with TWO_PI which is defined in
				gmt.h
	* install_gmt:		Now a Bourne shell script which is the most port-
				able shell.

2000-09-20
	* Makefile:		Had a typo: mex had become nex.

2000-09-19
	* gmt_support.c:	Resampling of cpt files (for makecpt) did not
				anticipate non-equidistant z-values from the
				user, which can occur when no -T option is given.
				Allow custom formatting of axis values via
				D_FORMAT when the it does NOT contain the 'g'
				format type.
	* gmt_plot.c:		-JX...d with negative axes would not draw frame
				and annotate.

2000-09-17
	* grdtrack.c:		-Lg now implies -L
	* nearneighbor.c:	---"---.

2000-09-13
	* Makefile:		Main directory Makefile did not copy
				.gmtdefaults_{SI,US}
				to the alternate share directory.
	* gmt_support.c:	GMT_LUT structure were not properly initialized
				and some FILL pointers where not zero (affected
				cpt files with more than 50 entries).

2000-09-05
	* grdimage.c:		Needed polygon clip/wrap machinery for -T as in
				psxy.
	* gshhs:		Added the GSHHS tools as a new supplement.  The
				binary data files must be obtained separately
				as before.

2000-08-23
	* gmt/grdmath.c:	Added UPPER and LOWER to get extreme values

2000-08-22
	* gmt_cdf.c:		New formats 7-11 for netcdf files with byte,
				char, short, int, and double arrays instead of
				floats.  Thanx goes to Masakazu Higaki, JMA for
				implementing this feature.
	* gmt_customio.c:	---"---
	* gmt_grdio.{c,h}:	---"---
	* psxyz.c:		-Su with size read from file failed to set y-size
				of cube.

2000-08-21
	* imgsrc/img2grd:	New Bourne script that calls img2mercgrd and
				converts the Mercatorized grid to geographic
				using grdproject.
	* gmt_init.c:		When ensuring that -J is processed first we must
				preserve the order of the other arguments since
				grdvector expects two grdfile names in row.

2000-08-18
	* gmt_stat.c:		Moved GMT_median and GMT_mode to here from
				gmt_support.c
				Made GMT_getmad based on code in pshistogram.c
				Made float versions of GMT_median, GMT_mode,
				GMT_getmad.
				Added chi-squared distribution.
	* pshistogram.c:	Now calls the external GMT_getmad function.
	* grdmath.c:		Added ISNAN, XOR, MODE, MAD, LMSSCL, TDIST,
				FDIST, CHIDIST
	* gmtmath.c:		Added all these --"--, plus INT and SUM. Also
				added -S to report just the first row of the
				results (useful when we use MEAN, MEDIAN, etc)

2000-08-01
	* psxy[z].c:		With -V, symbol sizes <= 0.0 result in warning
				(they are being skipped)
	* pslib.c:		Added ps_write_rasheader function for complete-
				ness
	* gmt_support.c:	Added *_out_of_bounds functions for adjusting
				i,j based on BCs.
	* gmt_boundcond.h:	Added prototypes for above.
	* nearneighbor.c:	Use new *_out_of_bounds functions, plus fixed
				bug with replication and x-periodicity.  Also
				fixed bug in the way new points were counted.

2000-07-31
	* gmtmath.c:		Added plain -T for no-time data and -Cr to toggle
				cols
	* xyz2grd.c:		Now -V is needed to get verbose action (warnings)
	* gmt_init.c:		Because of -L, -R now needs to set all of the
				project_info.w,e,s,n

2000-07-27
	* grdmath.c:		Added EXTREMA operator to find local extrema
	* gmtmath.c:		Added LT, LE, EQ, GE, GT, NAN operators
	* grdmath.c:		--"--
	* gmtmath.c:		-Q must be protected from new  -T/inc check.

2000-07-25
	* grd2xyz.c:		Needed -L so that -: would work.
	* psscale.c:		Modifier -B...s did not work.

-----------------------------------------------------------------------------------------
2000-07-21
	* tar 3.3.5 made and released via email
-----------------------------------------------------------------------------------------

2000-07-21
	* gmt_map.c:		Would reject polygons that completely contained
				the -R region as being "outside" the region.

2000-07-17
	* x_system/*.c:		All now include gmt.h to deal with _WIN32
	* cps/libuu.c:		Needed fcntl.h under cygwin (_WIN32)
	* config.*:		New versions correctly work under Interix and for
				Rhapsody (MacOS X).

2000-07-13
	* pslib.c:		No longer reencode the Japanese fonts
	* grdmath.c:		Added plain Heaviside step function STEP
	* gmtmath.c:		Renamed existing STEP to STEPT in keeping with
				naming convention established in grdmath.  Then
				added new, plain STEP (Heaviside function)

2000-07-10
	* blockm*.c:		Added option -L for periodicity in lons (360)
	* splitxyz.c:		--"--
	* trend2d.c:		--"--
	* triangulate.c:	--"--
	* gmtselect.c:		--"-- (plain -L; -L<flag> is still preserved)
	* grdtrack.c:		--"-- (plain -L; -L<flag> is still preserved)
	* nearneighbor.c:	--"-- (plain -L; -L<flag> is still preserved)
	* surface.c:		--"-- (plain -L; -L<flag> is still preserved)
	* gmt_support.c:	Fixed bug in set_grd_region

2000-07-07
	* gmt_io.c:		With some exceptions, -: is processed by
				GMT_input and GMT_output, and only applies to
				geographic data.
				Periodicity in lons also handled in GMT_input.

2000-07-05
	* pslib.c:		Very large images (> 21845 pixel per scanline)
				would exceed implementation limits on string
				length. Fixed.

2000-07-03
	* mex:			Added configure file to make the makefile

2000-06-30
	* gmtdefaults.c:	Add 10 to DEGREE_FORMAT to use the large degree
				symbol
				[Default uses the standard, small ring-symbol]

2000-06-27
	* psxy.c:		Now will resample paths when -JX..d is used.

2000-06-16
	* pslib.c:		Now includes reencoding of missing special chars.

2000-06-15
	* gmtdefaults.c:	Added new parameter ANOT_MIN_SPACING which can be
				used to reduce overprinting of closely spaced
				annotations.  Also, OBLIQUE_ANOTATION has been
				extended considerably to carry many flags that
				affect basemap annotations.

2000-06-13
	* PS_font_heights.h:	Changed to fit height of numbers instead of "A".

2000-06-10
	* psxy[z].c:		-Sf is now a general front plotter.  The new opt-
				ion is backwards compatible with 3.3.4 and
				earlier.

2000-05-25
	* mapproject.c:		OK to have variable col numbers; only 2 required.
	* grdtrack.c:		Same.
	* grdinfo.c:		-C -M did not output the number of NaNs.
	* grdimage.c:		Called ps_image with incorrect number of pixels
				for 1-bit images (only noticeable on small nx
				grids)

2000-05-23
	* gmt_support.c:	Had USE_TRIANGLE instead of TRIANGLE_D in #ifdef
				test, effectively defaulting to Watson's method
	* xgrid/*:		Now use GMT grid i/o, and a configure script to
				get the X libraries set up correctly, thanx to
				LP.
	* xyz2grd.c:		Added -A[n|z] option to count or add up multiple
				node entries.  Also, no warnings without -V.

2000-05-15
	* grdfilter.c:		Added -T to toggle registration as in grdsample,
				but left old -N in there (undocumented) to ens-
				ure backward compatibility.

2000-05-09
	* share/binned_border*:	Added new borders for the Balkans.
	* grd2xyz.c:		-Sr suppresses all non-NaN nodes

2000-05-05
	* dbase/grdraster.c:	Now, -Ggridfile is optional; if absent we write
				xyz triplets to stdout instead.

2000-05-04
	* gmt_map.c:		Replaced old Oblique Mercator with a general
				rotation to oblique coordinates followed by plain
				Mercator.  Rotation done as in project via vector
				operations.  This also fixes mapproject errors.
				grd_inverse had a 360 degree offset problem.

2000-05-03
	* grdview.c:		mesh was set as default when -T was selected.

2000-05-01
	* grdview.c:		Now correctly reads -Qig as 100 dpi mono image.
	* surface.c:		Planar correction for constrains moved directly
				to nearest node was not scaled by r_z_scale.

2000-04-28
	* gmt_plot.c:		y-comp. of grid-crosses not parallel to meridian

2000-04-27
	* grdview.c:		yval was reset instead of xval - could give SEGV.

2000-04-26
	* gmt_io.c:		Did not skip blank input lines.
	* xyz2grd.c:		Did not update n_filled when it had to average.

2000-04-24
	* gmt_map.c:		Clip path for az. projections when the S or N
				pole was included in -R did not work.
	* gmtselect.c:		-L -F requires an implicit -M while reading the
				line or polygon files.  Option -M only applies to
				the input data files.

2000-04-20
	* gmtmath.c:		-T... did not stick unless T was first operand.

2000-04-19
	* gmt_customio.c:	Reading of bit-masks did not allocate enough mem.

2000-04-18
	* gmt_plot.c:		-B...:,unit: did not check for octal codes or
				escape sequences
	* grdcontour.c:		-D -M did not have linefeed at end of segm header

2000-04-10
	* pscoast.c:		-Gc or -Sc with no coastlines in -R gave SEGV.

2000-03-30
	* pswiggle.c:		-D scaled to meter even for non-geographical data

2000-03-29
	* xyz2grd.c:		Still did 360-check even without -L
	* triangulate.c:	Did not validate that grd-indices were inside
				the region when -R -I -G was used.
	* gmt_init.c:		-Js<lon>/<lat>/<lats>/1:xxxx for true scale at
				specified standard parallel implemented.
	* gmt_map.c:		Only give warning when central meridian as set
				by -J is outside -R (do not reset meridian).
	* grdtrack.c:		Added -Z option to only write the z-column

2000-03-24
	* gmt_map.c:		Sped up -JN by factor of 2 by saving coefficients
	* gmt_mapproject.h:	Added new variables needed for -JN

2000-03-23
	* pstext.c:		Added -Dj to set smart offsets that go in the
				direction of the string's justification.
				Now paints text fill after drawing outline.

2000-03-22
	* pstext.c:		-W has no default fill; fixed man page to agree.
	* gmt_plot.c:		-JPa needed to change to draw counter-clockwise.

2000-03-21
	* gmt_plot.c:		GMT_echo_command used a 160-char char array which
				could overflow on very long (-B) options.

-----------------------------------------------------------------------------------------
2000-03-21
	* tar 3.3.4 made and released via email
-----------------------------------------------------------------------------------------

2000-03-20
	* mapproject.c:		Did not work too well with -: (thanx to TH)
	* pscoast.c:		Reset GMT_world_map which sometimes messed up the
				basemap overlay for azimuthal projections.

2000-03-17
	* gmt_map.c:		Global oblique Mercator maps had zero scale...

2000-03-14
	* gmtmath.c:		DUP and EXCH failed if only constants involved
	* grdmath.c:		Same.
	* gmt_customio.c:	NaN's were not set to proxies upon writing native
				binary files of type short int or smaller.

2000-03-13
	* gmt_io.c:		grd2xyz -Z wrote extra linefeed after NaNs
	* xyz2grd.c:		Never checked for too many input lines with -Z

2000-03-08
	* gmtselect.c:		Always assumed geographic coordinates if -R set.

2000-03-06
	* x_system:		Added old (1995) x_system to supplemental archive
				so it is available until x2sys is completed.
				x_system has been migrated to POSIX ANSI-C
	* psxy.c:		-Sf suffered from wrap-around in longitudes
	* psxyz.c:		-Sf suffered from wrap-around in longitudes

2000-03-03
	* gmt_stat.c:		Added faster version of GMT_jacobi
	* gmt_plot.c:		-U now outputs time in decreasing magnitude.

2000-03-02
	* cps/cpsencode.c:	Now uses built-in uuencode/decode functions from
				the new libuu.c functions.  Added option -x to
				embed executable files encountered.  Now sets the
				file permissions correctly, and #CPS: can take
				wild card notations.
	* cps/cpsdecode.c:	Sets file permissions correctly.
	* cps/libuu.c:		Library with uuencode/decode algorithm
	* cps/uu.h:		Include file used by libuu.c

2000-02-26
	* psscale.c:		Now -U is positioned correctly.
	* cps/cpsencode.c:	Malformed format statement gave junk in CPS file.
				Now understands DOS batch scripts
	* cps/cpsdecode.c:	Did not work with -e -u.
	* ex16:			Now uses pattern too and adds a color scale.
	* gmt_support.c:	B, N ,F in cptfile can be patterns or colors

2000-02-25
	* pscontour.c:		Now paints only those pieces that are not to be
				skipped (old ver. always painted each triangle)
	* psbasemap.c:		-G can now take patterns too.

2000-02-24
	* pslib.c:		Bug in numbering user-defined patterns.
				Changed ps_loadraster interface to take file
	* pslib.h:		Changed ps_loadraster interface to take file

2000-02-22
	* *.c:			Final tuning to allow DLL support for WIN32

2000-02-21
	* psxy[z].c:		Added -Sw for pie wedges

2000-02-19
	* psmask.c:		Wrong starting row number for clipping gave SEGV.
	* sample1d.c:		Added -V for completeness
	* grdedit.c:		Added -V for completeness
	* grdinfo.c:		Added -V for completeness
	* gmt_stat.c:		Function erfc should have been GMT_erfc

2000-02-18
	* grdmask.c:		Now handles input polygons with S or N pole.
				Added -L to allow for periodicity in x data.
				Now checks if data are inside -R when -S is used.
	* *.c:			Output to stdout via GMT_stdout only (DLL bug?)

2000-02-17
	* grdcontour.c:		-D did not care that -Q was set.
	* gmtselect.c:		Now handles polygons (-F) containing S or N pole.

2000-02-15
	* grdvector.c:		Now skips NaN vectors as they have NaN length...
	* psxy[z].c:		No longer need leading space before -G,-Z,-W in
				a multisegment header, and -Z also allows for
				symbols.
	* grdproject.c:		Made similar to mapproject by adding option -A
				to set 1:1 scaling (and optional unit) and exp-
				and -M to take same units as -D in mapproject.
	* gmt_map.c:		Simplifying modifications to fwd/inv grd-
				projections
	* gmt_init.c:		Put code to grdproject and mapproject put here.

2000-02-14
	* xyz2grd.c:		-L option did not work for some range of lons.
	* pslib.c:		ps_shorten_path incorrectly set dir of first
				segment to +1 without looking at dx.  This caused
				line segments with same slope but opposite dir-
				ection to be removed before plotting.
	* psxy.c:		-JP should not use great circle interpolation.

2000-02-10
	* grdimage.c:		-T can use patterns and skips in cpt file.

2000-02-09
	* psscale.c:		Now can paint patterns in the scale bar.

2000-02-07
	* mapproject.c:		Did not allow for false northing (+1.0e7) for UTM
				coordinates on the southern hemisphere.
	* configure.in:		Added --enable-eps to set EPS as default format.
	* gmt_colors.h:		Added pointer to GMT_FILL struct in CPT struct.
	* gmt_support.c:	GMT_read_cpt now knows about pattern CPT files
				which only makes sense for grdview at the moment.
	* grdview.c:		Skips slices if red = -.  For -Qs, you can now
				let gray equal a pattern specification.  For -Qi
				I only apply image clipmask if there are no NaNs.

2000-02-05
	* gmt_support.c:	smooth_contour would pass duplicate points to the
				interpolant which failed to check for dx = 0.
				This affected grdcontour.

2000-02-04
	* .gmtdefaults_{SI|US}:	Reverting the default settings to produce EPS not
				PS since we have failed to educate users on why
				there is a setpagedevice operator... This setting
				is now one of the installation options.
	* gmt_map.c:		Made the GMT_clip_to_map routine more robust so
				that it can handle cases where a polygon will
				intersect a map region but none of the vertices
				are inside the region.

2000-02-01
	* gmt_map.c:		Array for boundary crossovers could only hold 2
				points but sometime 3 is obtained...

2000-01-27
	* gmt_init.c:		geographical coordinates in input files and in
				command line options (-R, -J, etc) can now have
				suffix W|E|S|N|w|e|s|n to indicate sign.

2000-01-25
	* gmt_io.c:		Programs now decode [+|-]dd:mm[:ss.ff][w|w|S|s]
				as it occurs in any columns in the input data.
	* gmt_io.h:		Same.
	* psxy.c:		The -Z in multisegment headers now understand NaN
	* psxyz.c:		Same.
	* gmt_map.c:		Scaling error affected -Jw, -Jh, -Jr, -Jy, -Jv.
				Better crossing locator for ellipsoidal borders.

2000-01-20
	* psscale.c:		Now paint with polygons when cpt file is discrete
				and no illumination effects are selected.
	* surface.c:		-L failed because we did not clip nodes that were
				not iterated by set equal to a nearby data point.

2000-01-19
	* gmt_plot.c:		Annotation justification for right y-axis with
				power projection and -B....p was incorrect.

2000-01-17
	* backtracker.c:	Added -C to read Finite instead of Stage poles
	* hotspotter.c:		Same.
	* originator.c:		Same.

2000-01-07
	* pslib.c:		pstext -M -W... would reset box pens after first
				paragraph since we were inside a local block.

2000-01-04
	* gmt_map.c:		Error in GMT_merc_inverse caused grdproject to
				exceed array bounds for some situations.

2000-01-03
	* gmt_map.c:		Use 3 points when making straight meridians to
				avoid disappearance of gridlines through corners.
	* grdproject.c:		Added -C as in mapproject to set origin
				independently of -M, which now allows the units
				to be cm, inch, or meter.

1999-12-29
	* originator.c:		Added new program to the SPOTTER package which
				associate each seamount with most likely hotspot.
	* backtracker.c:	Added -A to limit output to certain times/stages.
				Added -LF|B to return stage id rather than ages.
				Added -S to write tracks to individual files.

1999-12-27
	* configure.in:		--disable-flock to turn history file locking
				off.  Needed on pre-2.4 Linux kernels when using
				NSF-mounted disks from other Unix machines.

1999-12-20
	* gmt_init.c:		Added optional -Jp|P[a] for CW azimuths rather
				than the default CCW directions.  Thanx to BHJ.
	* gmt_map.c:		Same.
	* gmt_project.h:	Same.
	* pslib.c:		Global X and Y scale were not used to adjust the
				BoundingBox values.
	* grdvector.c:		Did not use default unit (MEASURE_UNIT) when -S
				gave a value without explicit unit appended.

1999-12-07
	* gmt_stat.c:		Added GMT_rand and GMT_nrand for random numbers.
	* gmt_math.h.in:	Same.
	* gmtmath.c:		Added the two functions RAND and NRAND which give
				uniform deviates (0 < x < 1) and normal deviates
				with xero mean and unit variance, respectively.
	* grdmath.c:		Same.

1999-12-06
	* gmt_map.c:		The GMT_quick_tm failed when -R did not straddle
				the central meridian, resulting in wrong TM code.
	* pslib.c:		Final underlined word had no trailing space.

-----------------------------------------------------------------------------------------
1999-12-03
	* tar 3.3.3 made and released via email
-----------------------------------------------------------------------------------------

1999-12-03
	* gmt_init.c:		Made advisory file locking a run-time option
				so that the mex GMT routines can turn locking
				off since Matlab would prevent other GMT jobs.

1999-12-01
	* gmt_map.c:		Implemented correct {l-/r-}_ellipse_boundary.

1999-11-29
	* gmt_plot.c:		tick_length used instead of map_scale_height
	* pswiggle.c:		Same.

1999-11-27
	* grdview.c:		Added -T option for plotting categorical data

1999-11-24
	* psxy.c:		-C can now be used with polygons (-M).  Each
				segment header must have a -Z<val> string to
				set the polygon color via cpt lookup.
	* psxyz.c:		Same.
	* psmask.c:		Had old test that disallowed pattern fill.
	* grdimage.c:		Added -T option for plotting categorical data

1999-11-22
	* gmt_map.c:		Variable ok not set in GMT_geo_to_xy_line

1999-11-19
	* psxyz.c:		Now will clip polygons when -Jz is not set.
	* Makefile:		New top-level makefile deals with making, testing
				and installing GMT, supplements, docs, and data.

1999-11-18
	* pscoast.c:		-Lx did not convert positions from the chosen
				user units to inches.
	* psbasemap.c:		Same.  Now done by new gmt_support.c function
				GMT_getscale which also does more error checking.
	* *:			Use share instead of lib for coastline and
				pattern subdirectory.

1999-11-10
	* grdvolume.c:		Set zero-values to SMALL, not small, and thus
				added some offsets into the calculations.
	* PSL-text.ps:		Forgot to set PSL_top for single, hanging lines.

1999-11-09
	* gmt_notposix.h.in:	Split gmt_math.h.in into gmt_notposix.h.in, which
				contains the define statements that is set by the
				configure script, and gmt_math.h which is un-
				changed by configure and just holds the macros
				and function prototypes.  Only gmt_notposix.h
				will be made.

1999-11-08
	* psxyz.c:		-Z option failed for -Z0.  Fixed.
	* psbasemap.c:		Same.
	* psclip.c:		Same.
	* pstext.c:		Same.
	* grdview.c:		Same.

1999-11-05
	* gmt_map.c:		Power projection for y-axis had bug that made the
				axis go in the wrong direction and off the page.
	* psimage.c:		Added -E<dpi> and -F<pen> for image frame.

1999-11-03
	* psxy[z].c:		Added optional %<font> that can be appended to
				-Sl to select a particular font [ANOT_FONT]
				<string> can be < 64 characters long.
	* psxyz.c:		Usage did not mention fault symbol or letter.
	* gmtdefaults.c:	Did not exit after detecting bad arguments.
	* pslib.c:		ps_comment used incorrectly in gmt_plot.c,
				causing hidden characters in PostScript output.
	* GMT:			Added 4 Japanese fonts to list of built-in fonts

1999-10-31
	* grdview.c:		-QI no longer needed. -QI gives -Qi. There are no
				longer any grdview-specific limitations in -B

1999-10-29
	* nearneighbor.c:	-H had somehow been dropped, now back in.
	* gmt.h, gmt_init.c:	Added FreeBSD floatingpoint support

1999-10-28
	* pswiggle.c:		-I<az> behaved as -I-<az>

1999-10-26
	* x2sys/x2sys_cross.c:	-A option was implemented exactly opposite of
				what it was intended to do: Skip xovers on segm-
				ents that had point separation exceeding the -A
				setting.

1999-10-22
	* grdimage.c:		Got incorrect projection box for global, azi-
				muthal projections.

1999-10-20
	* grdinfo.c:		Added -F for world mapping format output.

1999-10-19
	* mex/makefile:		Did not have target spotless defined.

1999-10-18
	* *.c:			Replaced #ifdef SINCOS with always calling sincos
				which is either native or a GMT dummy call.
	* configure:		New script made by autoconf takes some of the
				guessing out of the installation, and creates
				gmt_math.h from gmt_math.h.in and make.macros
				from make.macros.in.  The *.in files are new in
				3.3.3.
	* install_gmt:		Now takes optional parameter file to run a batch
				type (quiet) installation.  At the end of an
				interactive install it will write out the para-
				meters to install.par to be used for batch
				installing.
				install.par can also be designed from the GMT
				web.
	* blockmean.c:		Added -S to get block sums.
	* gmt_stat.c:		Provide alternative Bessel functions if not in
				-lm: GMT_j0,j1,jn,y0,y1,yn used if not on ANSI-C
				system.

1999-10-14
	* gmt_support.c:	Also flip back/fore-ground colors when reversing
				a cpt file with makecpt -I

1999-10-08
	* grdview.c:		Implemented new image clip routine instead of
				the buggy simple clip function.  Also fixed
				incorrect pixel loop and wrapping.

1999-10-07
	* mex/grdread.c:	Did not fill in x,y when [x,y,z,d] = was used.

1999-10-06
	* gmt_init.c:		fcntl.h was not included under Cygwin.

1999-10-05
	* grdlandmask.c:	Mixed inches and degrees in a bad way... Also
				assumed grid dx/dy was less than bin sizes.

1999-10-04
	* gmt_map.c:		Memory problem in GMT_truncate_*.
				Comment out check_R_J for azimuthal projections.
	* PSL_text.ps:		Replaced t and c with PSL_t and PSL_c to avoid
				interference with other pslib variables.
	* install_gmt:		Must use cp -r to move lib contents.
	* gmt_support.c:	GMT_sample_cpt had problem, now fixed and tested!

-----------------------------------------------------------------------------------------
1999-09-23
	* tar 3.3.2 made and released via email
-----------------------------------------------------------------------------------------

1999-09-22
	* gmt_io.c:		No longer need the -bo:file WIN32-specific option
	* job*.bat:		DOS versions modified for gawk limitations
				All examples works with static executables but
				several fail with DLL so we still will distribute
				static executables and work on these problems
	* gmt_win32.h:		Also include fcntl.h needed for binary i/o mode

1999-09-21
	* gmt_init.c:		BASEMAP_FRAME_RGB did not correctly set values
				for tick, frame, and grid pens.  Now, a call to
				gmtset BASEMAP_FRAME_RGB resets all the pens rgb,
				while individual pens can be set separately.
	* grdinfo.c:		Added -D to report w/s/e/n dx/dy using dd:mm:ss.f

1999-09-20
	* grdimage.c:		Added -S as in grdproject.c
	* minmax.c:		-I had trouble with empty data files

1999-09-17
	* psscale.c:		Added -M for monochrome bars
	* gmt_init.c:		Added support for binary i/o under WIN32
	* Supplementals:	Added segyprogs supplemental archive, provided
				and maintained by Timothy Henstock

1999-09-16
	* pslib.c:		Had problems with @+-1 (interpreted - as @-).

1999-09-14
	* psscale.c:		-Z behaved badly when comment lines were present.

1999-09-10
	* gmt_stat.c:		Added inverse error function for grd/gmtmath.

1999-09-09
	* gmtselect.c:		-C speedup by sorting points in x first, as
				suggested by Joaquim Luis.

1999-09-08
	* gmt_support.c:	Did not interpolate CPT tables correctly when
				-I was passed to makecpt.
	* gmt_map.c:		Fixed incorrect clippath for -JP projection again

1999-09-07
	* gmt.conf:		New configuration file in lib allowing run-time
				selection of SI or US GMT default values.
	* .gmtdefaults_SI:	Placed in lib, has SI default values
	* .gmtdefaults_US:	Placed in lib, has US default values
	* gmt_init.c:		Deals with GMT default inits via gmt.conf
	* gmtdefaults.c:	Option -D[s|u] can return SI, US, or currently
				set system defaults (via gmt.conf).
	* *.l:			No longer separate SI and US man pages - one set
				contains examples of both SI and US usage.
	* install_gmt:		Sets gmt.conf and no longer deals with -DSI

1999-09-01
	* psscale.c:		-B:,<unit>: now works correctly.
	* *.[ch]:		#define support for building GMT under OS/2 with
				the EMX system have been added, thanks to Allen
				Cogbill, Los Alamos National Laboratory.
	* pslib.c:		Fixed ps_words bug that caused SEGV when first
				word had certain @ escapes.
	* install_gmt:		Now uses $EDITOR, allows edit of makegmt.macros.

1999-08-30
	* gmt_support.c:	GMT_format put trailing space in the
				annotation format
	* gmt_init.c:		Allow negative ANOT_OFFSET values
	* gmt_plot.c:		Place annotation inside frame if ANOT_OFFSET is a
				negative value.  Handle +/- TICK_LENGTH correctly
	* psscale.c:		Internal tickmarks ok, and use |ANOT_OFFSET|.

1999-08-27
	* grdimage.c:		Fixed error in image scaling when -R region was
				larger than grd region.
	* gmt_map.c:		Added optional argument to -JP to explicitly set
				the angle of the baseline [default is 0].
				Better checks on -J -R consistancy.
	* gmt_plot.c:		Now always resets pen dashing in GMT_setpen.
				Fixed annotation bugs in -JP.

1999-08-26
	* gmt_map.c:		Fixed incorrect clippath for -JP projection

1999-08-19
	* spectrum1d.c:		Expanded -C to allow selection of output spectra.
				Contributed by Ben Horner-Johnson.
				Check for negative window count.

1999-08-18
	* grdlandmask.c:	Incorrectly calculated which nodes to initialize.
	* binned_GSHHS_c.cdf:	Had bad levels for support nodes in Antarctica

1999-08-16
	* gmt_support.c:	Added function to deal with optional file
				coastline.conf containing multiple directories
				in which coastline files may be stored.
	* gmt_shore.c:		Now uses GMT_getpathname to find path to a
				coastline file (which may be in different dirs).
	* gmt_shore.h:		Added prototype for GMT_getpathname.
	* README:		Explains the optional coastline.conf feature
	* gmtselect.c:		Removed old GMT_find_resolutions stuff.
	* grdlandmask.c:	Same.
	* pscoast.c:		Same.
	* makegmt.macros.orig:	Made Watson's triangulation routine the default
				due to copyright issues.
	* install_gmt:		Same.  Also added optional coastline.conf
				installation for high and full coastlines.
	* gmtselect.c:		Could SEGV by picking bad bin number.
				Also got incorrect bin for lat = -90.

1999-08-13
	* *.c:			Replaced free(..) with GMT_free (..) so Win32
				DLL will work (Thanx to Hanno von Lom).

1999-08-12
	* fourt.c:		Line 382 had sin, cos reversed (sincos only).
	* grdpaste.c:		New line 269 that initializes pad array to zero.
	* gmt_grdio.c:		Initialize geo = FALSE at line 250.
	* gmt_cdf.c:		Line 236 should read edge[0] = header->nx.
	* install_gmt:		Missing "then" in if-test at line 566
	* pscoast:		Fixed -G syntax in man page example
	* gmt.h:		Added global variable GMT_pad[4] to simplify code
	* gmt_init.h:		---"--- and initialized it to zeros.
	* grd*.c:		Now use GMT_pad.
	* job06.bat:		Use %% to print %
	* gmt_map.c:		Added HALF_DBL_MAX to avoid overflow in slopes.
	* pslib.c:		European font mechanism had extraneous leading
				/ in PSL_Euro_encode and no 'if' for procedure.

-----------------------------------------------------------------------------------------
1999-07-01
	* tar 3.3.1 made and released via email
-----------------------------------------------------------------------------------------

1999-07-01
	* PSL_text.ps:		Typo PLS_top instead of PSL_top caused error
				for 1-line paragraphs.

1999-06-30
	* psxy[z].c:		-SE would scale axes incorrectly if MEASURE_UNIT
				did not happen to be INCH.
	* gmt_map.c:		GMT_left_albers, GMT_right_albers replaced with
				GMT_left_conic, GMT_right_conic that actually do
				the work (no more report to gmt@soest message).
				Same for Lambert and equidistant conic.
	* gmttrack.c:		Messed up measurement units if not INCH, now ok.
	* grdview.c:		-Qs did not process F/B colors correctly.

1999-06-24
	* fourt.c:		Erroneously included sunmath.h instead of giving
				prototype.
	* mgd77togmt.c:		Now understands the new, Y2K-compliant MGD77
				format and also has a kludge Y2K fix for older
				(i.e., 2-digit year) files.
	* spotter:		New supplemental package for plate tectonics
	* x2sys:		New supplemental package for finding trackline
				intersections (crossovers)
	* meca:			Four new tools (pscoupe, psmeca, pspolar, and
				psvelo) replaces old psvelomeca and adds more
				functionality.
	* Makefile:		Now supports shared libraries on most systems

1999-06-21
	* gmt_stat.c:		Speed up calculation of kei, ker, bei, ber and
				extended domain to |x| > 8.
				Fixed m-loop bug in plm.

1999-06-21
	* pstext.c:		Better treatment of European font reencoding.
	* *.c *.h:		Added MSC support for DLL libraries (WIN32)
	* -B:			Can also take :,"unit string": which will be
				appended to each annotation value.

1999-06-20
	* psxy[z].c:		-SV[]n<norm> did not work, now fixed.
	* psxy.c:		-E with no symbols gave SEGV.
				Now, -E with no xy means -Exy (or -Eyx, with -:)

1999-06-18
	* gmt_cdf.c:		Reduced repeated code and simplified
	* gmt_customio.c:	Same.
	* gmt_grdio.c:		Same.  Combined, these 3 shrank in size by 30%

1999-06-17
	* gmt_init.c:		Use GMT_DEFAULT_PATH instead of /usr/local/gmt.
				This is set in makegmt.macros
	* pslib.c:		Same.

1999-06-15
	* gmt_map.c:		Mindless ensistence on |y| <= 90 applied even
				for non-geographic data in gridlines...
	* grdraster.c:		Added optional final column that can be set to L
				or B to indicate the endianness of the data file.

1999-06-14
	* psxy.c:		Needed a "stroke" operator after drawing
				error bars.
	* psxy.txt:		Clarify that -N does not affect the PostScript
				BoundingBox; you may have to post-process in
				order to get a correct BB.
	* psxyz.txt:		Same.
	* pstext.txt:		Same.
	* gmt_support.c:	CPT files with gray-value columns only did not
				get processed correctly.

1999-06-11
	* xyz2grd.c:		When -S is set the fopen modes must be
				rb and wb or it will fail under WIN32.

-----------------------------------------------------------------------------------------
1999-06-09
	* tar 3.3 made and released via email
-----------------------------------------------------------------------------------------

1999-06-08
	* gmt_init.c:		flush .gmtcommands file before unlocking/closing
				and use same open file pointer for read/write.

1999-06-07
	* gmt_init.c:		Make sure -b options are processed before file
				names are encountered since fopen mode must be
				set correctly. Should only affect WIN32 version
	* examples:		Now include DOS *.bat versions for all examples
				(except 03).  Added scripts to view all plots.

1999-06-04
	* gmt_plot.c:		Round-off problems would lead to some annotations
				being omitted at xmax or ymax
	* *.c:			#ifdef SINCOS added to take advantage of sincos
				function where available.

1999-05-31
	* xyz2grd.c:		Test for -N nodata values mixed floats
				and doubles and would sometimes fail.
	* gmt_init.c:		More tolerant of blank lines in .gmtdefaults
				file and comments in ellipse files.
	* grdraster.c:		Now tolerates blank lines in grdraster.info file

1999-05-28
	* grdproject.c:		-F now means toggle node registration,
				and default is same as input file.

1999-05-27
	* xyz2grd.c:		Was not robust enough when calculating the node
				positions.  Warns about pixel/gridline confusion.

1999-05-26
	* gmt_plot.c:		Implemented global TM, and allow optional way to
				specify TM with latitude of origin (default 0).

1999-05-25
	* gmt_plot.c:		Now FANCY basemap works for all Conic projections

1999-05-20
	* GMT:			Added -Jv (van der Grinten) projection
				Added -Jd (Equidistant conic) projection
				Added -Jkf Eckert IV (f for 4).  Also allow
				-Jks for Eckert VI (s for 6) but -Jk without
				modifier will default to Eckert VI.

1999-05-18
	* gmt_support.c:	GMT_shift_grd had error for gridline-registered
				grids.  This affected grdedit -S operations.
	* grdimage.c:		Needlessly interpolated grid when -JX.d was used.
	* xyz2grd.c:		-L and xyz input will now enforce periodicity.

1999-05-12
	* pslib.c:		%%Orientation was not set correctly, and is now
				only issued for PS files, not EPS.  %%Page is now
				used for PS files.
	* gmt_map.c:		scale_factor was inadvertently set to 1 for the
				Stereographic projection.

1999-05-11
	* pslib.c:		No longer issues %!PS statements more than once.
	* gmt_map.c:		Added spherical code for projections Mercator,
				TM, UTM, Stereographic, Lambert Conic, Albers
				Conic, and Cassini.  Used when flattening == 0.
	* psxy[z].c:		Did not process -Sbb<base> correctly (when width
				is expected as one of the data columns).

1999-05-06
	* grdmath.c:		Added function DILOG.
	* gmtmath.c:		Same.

1999-05-04
	* pstext.c:		Added -M mode for paragraph typesetting.
				-Dx/y[v[<pen>]] will draw line from point to
				the offset location (-M only).
	* pslib.c:		Added ps_words function for paragraph
				typesetting.  Will include file PSL_text.ps
				from lib until it is stable. ps_words knows about
				3 additional escape sequences:
				@_ toggles between normal and underlined text
				@:size: changes font size, @:: resets it.
				@;r/g/b; changes font color, @;; resets it.

1999-04-29
	* blockm*.c:		Inadvertently turned -W on if data had 4 cols.
	* gmtdefaults:		Added case-insensitive checking for most
				GMT parameters unless noted.  Also enforcing
				stricter error checking on given values
	* gmt_map.c:		Sped up several projections by eliminating
				repeated trig calls with same argument.
	* gmt_support.c:	GMT_LUT structure now holds the quantity
				i_dz = 1 / (high_z - low_z) which got
				recalculated every time in GMT_get_rgb24.

1999-04-28
	* xyz2grd.c:		Added -S[file] option to simply swap the
				byte order and write out new table.
				Added H and I for unsigned short and ints
	* grd2xyz.c:		Added H and I for unsigned short and ints
	* gmt_io.c:		Fixed problems with swapping of signed
				short and ints.  Added i/o for unsigned
				short and int.

1999-04-27
	* gmt_defaults.h:	Without .gmtdefaults, paper size was 0x0
	* install_gmt:		Now figures out if binary files written on Suns
				(e.g., data files like world_grav etc) need to be
				swapped on the user's machine.  This is used to
				compile in swapping in some of the supplemental
				programs. Not used by main GMT programs.
	* img2mercgrd.c:	Compiles in swapping if install_gmt says so.

1999-04-12
	* grdraster.c:		Did not open files as binary (which is required
				under Win32)
	* dat2gmt.c:		Same.
	* gmt2dat.c:		Same.
	* gmt2bin.c:		Same.
	* gmtinfo.c:		Same.
	* gmtselect.c:		Sped up test for proximity to points by first
				checking for inside a square (fast), then the
				circle (slow).  Suggested by Joaquim Luis.
				Also added -Cf for using Flat earth (fast)
				rather than great circle distance calculations.
				Also, use original x,y values for the output
	* psscale.c:		Did not respond to any -X -Y options.
	* gmt_init.c:		Complained if one of -X, -Y was set as absolute
				and the other was implicitly 0.
	* grdcut.c:		Did not check that output -R was ok
	* grdfilter.c:		Did not check that output -R, -I were ok

1999-04-09
	* pslib.txt:		ps_command and ps_colortiles are now documented
	* pslib.c:		Added ps_flush for buffer flushing.
	* pscoast.c:		Added -bo option for use with -M

1999-04-08
	* pslib.c:		Missed final linefeed when -K and absolute
				positioning (-Xa? -Ya?) were used.
	* grdimage.c:		Shit! Somehow, MAPPING was replaced by
				!RECT_GRATICULE on 1998-12-08, i.e. after 3.1.1
				Now fixed (again). All grdimage plots made since
				3.2 came out have problems if they use a map
				projection that had rectangular graticules, like
				Mercator and many cylindrical projections.

1999-04-07
	* pslib.c:		Now knows about DOS drive letters in any
				pattern filenames
	* gmtmath.c:		Added -Q shorthand option for scalar math
				Same as giving -Ca -N2/0 -T0/0/1

1999-04-06
	* gmt_map.c:		Hopefully fixed a bug in finding map crossings
				for linear projection.

1999-04-05
	* grdreformat.c:	Now skips comments in gmtformats.d file
	* grdraster.c:		Forgot to deal with DOS directory slash
				and drive letters
	* gmt_mgg.c:		Forgot to deal with DOS directory slash

1999-04-02
	* grdview.c:		-Qsm drew contours even though -W was not set.
	* pscontour.c:		Usage did not explain -W+.  Added -A- to
				force deactivation of all contour labels
	* grdcontour.c:		Same.
	* sample1d.c:		Had memory allocation errors with -M.
				Now also works with -N file that spans the
				range of several -M segments.
	* gmt_plot.c:		GMT_polar_adjust sensitive to round-off which
				could affect orientation of basemap annotations
	* gmt_math_init.csh/bash:	Had wrong #define for the dummy yn(n,x) function

1999-03-26
	* pslib.c:		Added ps_imagemask for transparent bitmaps
	* gmt_support.c:	Understands that fore- or background color in
				-Gp can be - which means transparency
	* psimage.c:		-Gf- or -Gb- means transparency
	* grdimage.c:		New -G[f|b]<rgb> option to make transparent
				color masks from otherwise black/white 1-bit
				images

1999-03-26
	* gmtmath.c:		Forgot to implement -H, now done

-----------------------------------------------------------------------------------------
1999-03-25
	* tar 3.2 made and released via email
-----------------------------------------------------------------------------------------

1999-03-23
	* gmt_math_init.csh:	More robust test for which awk to use
	* do_examples.csh:	Same.

1999-03-22
	* grdedit.c:		Using -R now changes the dx/dy automatically.

1999-03-18
	* splitxyz.c:		z-output not passed through correctly.

1999-03-17
	* manpages:		Fixed misc. typos and inconsistencies.

1999-03-16
	* gmt_services.html:	Added sub-page for supplemental man pages

1999-03-11
	* makecpt.c:		Rewritten to take a master cptfile as starting
				point and -T option to set z-steps.  About a
				dozen master cpt files distributed with GMT.
	* grd2cpt.c:		Same.  Takes -C<mastercpt> and -Tz0/z1/dz as
				makecpt.c

1999-03-08
	* gmtmath.c:		Added Heaviside step function STEP
	* grdmath.c:		Added Heaviside step functions STEPX and STEPY

1999-03-03
	* psxyz.c:		Did not let users specify -Su (3-D cubes)

1999-03-03
	* grdcontour.c:		-Z[fact[/shift]]p allows for 360-degree
				periodicity in z (i.e., phase data).

1999-03-02
	* triangulate.c:	Synopsis or man page did not mention -E option.
				Added -Dx|y option to take derivatives.
				-J was ignored when -G -I were set.

1999-02-17
	* pscoast.c:		Now may take only -C and only plot lakes.
	* gmt_map.c:		Gives error if longitude range exceeds 360

1999-02-11
	* psscale.c:		Giving negative length now reverses scale
				Will read stdin if -C not given.

1999-02-08
	* pslib.{c,man}:	All symbols sizes are now given as the
				diameter of circumscribing circle.
	* psxy[z].{c,man}:	Same, except for upper case as before.

1999-02-05
	* gmtio.c:		-M is allowed with -b and means look for records
				with all fields == NaN as to imply binary
				multiple segment headers.
	* *.c:			Pens are internally maintained in units of
				points to avoid DPI problems.
	* mapproject.c:		Added -D option to temporarily reset MEASURE_UNIT

1999-02-04
	* grdhisteq.c:		Had error in testing filenames.

1999-01-25
	* psbasemap.c:		Now works with -JX<width>p<power> when the
				<power> is negative.
	* grdmath.c:		Added modified Bessel functions I1, IN, K1, KN.
	* gmtmath.c:		Same.

1999-01-23
	* psclip.c:		The -M option wrote the multisegment header
				to the PS file without leading %.
	* gmt_plot.c:		Now can use grid crosses for linear projections

1999-01-21
	* grdmath.c:		Added 5 operators: DDX, DDY, D2DX2, D2DY2, CURV
	* gmtmath.c:		Added 2 operators: DDT and D2DT2

1999-01-20
	* grd/gmtmath.c:	Added modified Bessel I0 and modified
				Kelvin K0 functions.

1999-01-19
	* Documentation:	All rewritten in Latex and translated to
				both PostScript and HTML

1999-01-17
	* pstext.c:		-W can now take optional pen after 'o', and
				will not fill without a shade/color.

1999-01-15
	* GMT:			Added ZapfDingbats as font # 34
	* psbasemap:		Usage did not list -E

1999-01-14
	* pslib.c:		-G with black failed in psbasemap.

1999-01-13
	* gmt_map.c:		Improved map-jump mechanism.

1999-01-12
	* grdmath.c:		Added Legendre polynomial of degree L and order
				M (PLM), the fully normalized surface spherical
				harmonic YLM, and POP (delete top stack element).
	* gmtmath.c:		Added PLM and POP, see above.
	* pstext.c:		Now clips same way as psxy.

1999-01-02
	* grdmath.c:		Added j0, j1, jn, y0, y1, yn, erf, erfc
				which is present in most math libraries,
				and bei, ber, kei, ker from gmt_math.c
				Also log1p which we already use elsewhere.
	* gmtmath.c:		New program with same operators as grdmath
				except it works on tables instead of grids.
	* gmt_math.c:		Contains definitions of bei, ber, kei, ker.
	* gmt_math_init.csh/bash:	Looks for j0, j1, jn, y0, y1, yn, erf, erfc
				and puts dummy macros in gmt_math.h if not found.
				(erf and erfc also conditionally included
				in gmt_stat.c if not found locally).

1998-12-29
	* gmt_inic.c:		Now accepts -X -Y where a prepended a indicates
				absolute coordinates [Default is relative,
				prepending r has no effect]
	* pslib.c:		Added absolute mode according to above.
	* gmt_support.c:	Same

1998-12-14
	* gmt_plot.c:		FANCY frame for Lambert Conic had problems
				when south was not multiple of y_inc.

1998-12-09
	* *:			All internal calculations in GMT are now done
				using inches.  All input lengths (e.g., map
				scales or widths, distance gaps, symbols sizes,
				etc) that previously were taken as inches or as
				either inch/cm are now scanned to see if they
				have the unit c, i, m, or p appended (c = cm,
				i = inch, m = meter, p = point).  If no unit is
				appended, GMT will default to the unit set by
				MEASURE_UNIT.  Thus, even if MEASURE_UNIT is cm
				one can specify a 6 inch map with -JM6i.
				All the man pages have also been updated.
	* psmegaplot.c:		Updated to deal with GMT 3.0 PS format.  No
				longer need PS files produced with -K at the end.
	* job??.{csh,bash}:	Now employ unit-independent widths, sizes and
				pens.  Should give identical results regardless
				of which MEASURE_UNIT is in effect.

1998-12-08
	* grdimage.c:		Had two problems: 1) Clip path did not follow
				the grid but the -R region. 2) images sometimes
				were shifted incorrectly.  Both problems fixed.
	* grdview.c:		Clip path now based on grid, not -R.
				Pixel grids are now processed correctly.

1998-12-02
	* psclip.c:		fclose outside file loop so only ~95 files could
				be opened before we run out of file pointers...
	* gmtselect.c:		Added friendly check to ensure -L and -F gets a
				multisegment file.

1998-12-01
	* gmt_customio.c:	Now reads/writes format # 3 Sun rasterfile header
				correctly on all platforms, like pslib.c
				If you ever used GMT to write Sun rasterfiles
				under Linux, you need to fix the raster headers.

1998-11-30
	* pslib.c:		Added support for Run-Length Encoded rasterfiles.
				PS. this feature has not been extensively tested
				at this point since I haven't gotten many RLE
				files to test on.  Also fixed a bug for 24-bit
				images of odd width.
	* gmthex2ras.c:		Obsolete since Sun rasterfiles are defined at
				the byte level so new read-module in pslib works
				on all platforms.  The GMT patterns will now be
				distributed as binary rasterfiles.

1998-11-29
	* pslib.c:		Read Sun rasters incorrectly on bigendian
				machines.  Now should work ok on all platforms.
	* gmtselect.c:		Now takes -N (and -A, D) to keep/skip points that
				are inside/outside any geographical features
				(coastlines).

1998-11-28
	* img2mercgrd.c:	Supplemental program: Fixed bug in -T0 that gave
				0 data

1998-11-26
	* pslib.c:		Bug in ps_image caused 1-bit images to fail.
	* pscoast.c:		Now uses GMT_prep_polygons which is defined in
				gmt_shore.c as a new function.
	* grdlandmask.c:	Now uses GMT_prep_polygons instead of duplicate
				code from pscoast.  All progs needing to extract
				and use coastline polygons will use this routine.

1998-11-26
	* grd2xyz.c:		Now gives warning if -bo and -Z are selected.
	* xyz2grd.c:		Now gives warning if -bi and -Z are selected.

1998-11-25
	* project.c:		Got hung if -W or -L was set.  Fixed many typos
				in both man page and usage message.
	* psscale.l:		Had old-style -B example.
	* gmt.h:		Added support for paper Media formats
	* gmt_init.h:		Same
	* gmt_init.c:		Same
	* gmt_media_name.h:	New include file for media names
	* gmt_media_size.h:	New include file for media sizes
	* gmtmedia.d:		User-editable file for custom paper media kept
				in $GMTHOME/lib
	* gmt_keywords.h:	Changed PAPER_WIDTH to PAPER_MEDIA
	* gmtdefaults.l:	Same, plus added list of all media
	* pslib.c:		Changed paper_width from double to integer array
				of length 2.  People using pslib, beware!
	* pslib.h:		Same
	* pslib_inc.h:		Same

-----------------------------------------------------------------------------------------
1998-11-23
	* tar 3.1.1 made and released via email & EOS
-----------------------------------------------------------------------------------------

1998-11-23
	* psxy.c:		Warns if error bars exceed allowable domain,
				i.e., goes negative for log plots.
	* minmax.l:		Said -K instead of -M (explain_-M.txt had typo)
	* gmtconvert.l:		Same.
	* project.l:		Same.
	* psmask.l:		Same.
	* gmt_support.c:	R. Krueger: Fix to yield the same pattern & line
				thickness regardless of SI or INCH.
	* pslib.c:		---"---
	* pshistogram.c:	Added -A option and new 'o' modifier for -I.
	* pshistogram.l:	Had no mention of -I.
	* grdhisteq.c:		Did not update grdfile history remarks.

1998-11-16
	* xyz2grd.c:		Fixed Verbose output report to align names and
				values.

1998-11-13
	* gmt_io.c:		ascii_input now returns -1 if EOF instead of 0.
	* gmtselect.c:		do_project was not set if -J was not given but
				-R was used and -Jx1 was implied.
				check for n_fields >= 0 since -M files' multi-
				segment headers gives n_fields = 0
	* grdtrack.c:		Failed for -M files; now checks for n_fields >= 0
	* mapproject.c:		Same.
	* pshistogram.c:	Same.
	* psmask.c:		Same.
	* spectrum1d.c:		Same.
	* trend?d.c:		Same.
	* psxy[z].c:		-G -W in multiple segment headers now also apply
				to symbols.

1998-11-10
	* Makefile:		Replaced USER with PROGS to avoid conflicts
				with $USER in shells.  Added gmt_boundcond.h
				to list of include files in makefile.

1998-11-09
	* gmt_init.c:		passed char rather than int to isdigit, isalpha
				and strchr.
	* grdmath_main.c:	passed char rather than int to isdigit
	* pstext.c:		Same.
	* gmt_io.c:		Passed char rather than int to strchr
	* gmt_support.c:	Arg to one free call not cast to void
				Several GMT_memory returns not cast to char *
	* gmt_map.c:		Arg to one free call not cast to void
	* grdcontour.c:		Several GMT_memory returns not cast to char *
	* grdtrack.c:		Same.
	* mapproject.c:		Same.  These fixes are not bugs but bad style.

-----------------------------------------------------------------------------------------
1998-11-08
	* tar 3.1 made and released via email
-----------------------------------------------------------------------------------------

1998-11-08
	* gmt.h:		Special #ifdef __MACHTEN__ to fix bad machten
				implementation of ANSI/POSIX.
	* pslib_inc.h:		-------"-------
	* gmthex2ras.c:		-------"-------
	* job09.csh:		Made safe for broken csh versions that do not
				like if (..) action 1-liners.
	* gmt_support.c:	Added alternate GMT_delaunay function based on
				Jonathan Shewchuk's triangle routine.  The
				instructions on how to use this alternate code is
				placed in TRIANGLE.HOWTO in the src directory.

1998-11-05
	* pslib.c:		Only issue paint and pen changes when the new
				values differ from the current values.
	* gmt_math_init.*:	Now use isnanf = isnan[d]((double)(x)) instead
				of poor man's x != x macro.

1998-11-04
	* psxyz.c:		Used old, wrong variables in outside test.

1998-11-03
	* project.c:		Can handle any number of input columns beyond
				the required x, y.  Now behaves in the same way
				as mapproject and grdtrack in that text fields
				are passed through if both input and output
				modes are ASCII.

1998-11-02
	* grdvolume.c:		Added -Z and -L options; also tighter error
				checking on arguments.
	* grdcontour.c:		Upper left node was not changed by -Z.

1998-10-30
	* psxy[z].c:		Needed to differentiate between number
				of required versus expected columns,
				since binary must read all columns.
	* *.c:			All programs that have -bi option are given
				reasonable default values for the number of
				columns that is expected.  This can always be
				overridden by -bi[s]<n>.
	* job20.*:		Assumed ./ in users' $path.

1998-10-29
	* gmt_init.c:		Permission problems with i/o to .gmtcommands
				are no longer fatal errors, just warnings.
	* gmt_grdio.c:		Now tells users to use grdedit -A upon
				finding incompatible -R -I in grdfiles.

1998-10-29
	* psmask.c:		When optimized the distance variable was
				not exactly zero when I thought it was,
				so a test failed that assumed it was zero.

1998-10-29
	* blockmode.c:		New program for block mode estimates.
	* blockmedian.c:	Now takes -Q to return (x,y) at median z
				value rather than median x, median y.

1998-10-28
	* GMT:			Now under GNU General Public License.
	* gmt_init.c:		Updating of .gmtdefaults is now using
				advisory file locking.  This means that
				only one GMT program will be able to
				read and write to the .gmtcommands file
				at any time.  In GMT 3.0 and earlier
				versions it happened that a later GMT
				call in a series of pipes would try
				to read while another program was busy
				updating the file.
	* *.c:			Programs now update the .gmtcommands
				file immediately after error checking.

1998-10-26
	* pscoast.c:		Now checks for all of the 5 coastline bases.
	* grdlandmask.c:	Same.
	* *.c, *.txt:		All -H explanations are now [-H[<nrec>]]
	* pscoast.c:		-M now accepts optional multisegment flag
	* *.man:		Cleaned up manpage typos and inconsistencies.
	* Archives:		Split crude, low, and intermediate coastlines
				and rivers/borders into separate _lib.tar.gz
				archive to make source archive small.

1998-10-22
	* psxy[z].c:		-L now ONLY means to close the polygons.
				Only -W[pen] sets symbol outline.
	* job*:			Edited all affected example scripts.
	* pslib.c:		If SI is set then A4 pagesize is assumed.
	* letter2A4.sh:		Adjust differently for landscape & portrait.
	* Documentation:	Fixes spellings and added more info.
	* Scripts:		Shrunk Ex 12 and 14 by 10%, added title to 17.

1998-10-21
	* block*.c:		Finally, binary i/o works...
	* *.c:			Binary i/o only worked for 1st input file
				because GMT_io.status was never reset to 0.

1998-10-20
	* sample1d.c:		Fixed typos in usage message.

-----------------------------------------------------------------------------------------
1998-10-20
	* tar 3.1brev5 made and released to testers
-----------------------------------------------------------------------------------------

1998-10-19
	* grdtrack.c:		Same problem for some cases of io.
	* gmt_io.c:		ASCII read function chops off trailing blanks,
				commas, and tabs so # cols is set correctly.
	* gmtselect.c:		Simplified output format test.
	* psclip.c:		Now can handle empty multisegment segments.
	* psxy.c:		Now can handle empty multisegment segments.
	* psxyz.c:		Now can handle empty multisegment segments.
	* spectrum1d.c:		Now may output using binary format with -bo[s]
	* splitxyz.c:		Now may output using binary format with -bo[s]
	* minmax.c:		Must specify # of columns in -bi
	* *.c:			All programs that take -M (multisegment input)
				now checks for empty segments.
	* psmask.c:		Added -F for pixel registered masks.
	* grdproject.c:		Now sets measure unit to m with -Mm.
	* grdcontour.c:		-W+ will use the cpt colors when drawing contours
	* pscontour.c:		-W+ will use the cpt colors when drawing contours

1998-10-18
	* mapproject.c:		Binary output did not happen

1998-10-16
	* blockm*.c:		Incorrectly set n_expected_fields when -bi gave
				the number of fields.

1998-10-15
	* gmt_cdf.c:		GMT_cdf_write_grd_info was not in define mode so
				changes to info was not allowed in grdedit.
	* gmt.h:		Fixed typos in ellipse params and added WGS-66

-----------------------------------------------------------------------------------------
1998-10-14
	* tar 3.1brev4 made and released to testers
-----------------------------------------------------------------------------------------

1998-10-13
	* grdview.c:		Now checks for improper file sizes AFTER having
				the right information in hand...
	* gmtenv.bat:		DOS bat file to set GMT environment paths on Windows 95/98.
	* gmtinstall.bat:	DOS bat file to compile GMT using Microsoft Visual C/C++ tools.
	* letter2A4.sh:		Shell script to convert documentation to A4

1998-10-09
	* gmtdefaults.c:	Needed GMT_stdout set separately since GMT_begin
				is not used in this program only.
	* xyz2grd.c:		Default for -Z should be ascii (-ZTLa)
	* grd2xyz.c:		Same.  Also updated man pages.

1998-10-08
	* psxy.c:		Will automatically look for -W and -G strings
				in multisegment headers and let those settings
				override the command line settings
	* psxyz.c:		Same as psxy.c above

-----------------------------------------------------------------------------------------
1998-09-30
	* tar 3.1brev3 made and released to testers
-----------------------------------------------------------------------------------------

1998-09-30
	* spectrum1d.c:		Allow for single window.

1998-09-29
	* grdedit.c:		New option -A to adjust old grdfiles with too much slop in -R -I.

1998-09-28
	* grd*:			Makes sure that grd files created by GMT have no
				more than 0.01% slop in dx/dy relative to data
				range.
				Likewise, require the same max slop upon reading

1998-09-26
	* pshistogram.c:	Fixed bug in -S.
	* gmtselect.c:		Fixed bug in memory allocations
	* GMT:			Added Examples 17-20 and updated cookbook

1998-09-23
	* gmtdefaults:		Added new parameter MAP_SCALE_HEIGHT for size of
				map scales on map (used to be TICK_LEN)
	* gmt_math_win32.h:	The gmt_math.h file for MSDOS
	* gmt_win32.h:		Extra include file for MSDOS compilation

1998-09-17
	* psxyz.c:		Now enjoys the same 2-D symbols as psxy,
				and may read symbol types from data.
				data files may now be binary as in psxy
	* psrose.c:		Now can handle binary or ASCII data.
	* pshistogram.c:	Now can do patterns.

1998-09-16
	* gmt_io.c:		Added DOS portability for binary/text fopens.
	* psscale.c:		y-label now plotted using ANOT_FONT settings.
	* psxy.c:		Upper case symbol have equal size, lower case
				symbol act as in GMT 3.0.
	* gmt*.c:		Added DOS directory delimiter support and WIN32
				preprocessor flag.
	* Appendix L:		New info for using GMT on non-Unix machines.

1998-09-11
	* minmax.c:		Reported junk if -I was set and no files found.

1998-09-09
	* gmt_support.c:	replaced pw_gecos with pw_name since the
				former is not guaranteed to be there by POSIX.

1998-09-07
	* pslib_inc.h:		Added 6 more patterns to make it an even 90.
	* *.*:			-Gp/-GP now takes dpi instead of size. 0
				still means current DPI setting.

1998-09-05
	* gmt_math_init.bash:	Bash version for install under Cygwin32 or DJGPP
	* job*.bash:		All example scripts now come in csh and bash
				flavors.
	* do_examples.bash:	Driver script for all examples

-----------------------------------------------------------------------------------------
1998-09-04
	* tar 3.1brev2 made and released to testers
-----------------------------------------------------------------------------------------

1998-08-27
	* *.*:			FRAME_PEN, GRID_PEN, and TICK_PEN can now be
				generic GMT pens (e.g., 2/255/0/0ta), and new
				function GMT_setpen is used throughout GMT for
				setting pens.
	* pscoast.c:		New option -M to dump shorelines which makes the
				utility shoredump obsolete.

1998-08-26
	* surface.c:		converge_limit set before z_scale calculated.
				Thus, this limit was always 0.001 unless set
				with -C.
	* nearneighbor.l:	Makes it clear that nearneighbor only considers
				the nearest value inside each sector; not all
				values inside the radius.
	* grdinfo.c:		Option -C to format report on a single line for
				shell scripting convenience.

1998-08-25
	* pslib_inc.h:		Use POSIX-defined floor and ceil instead of
				buggy GMT macros.

1998-08-24
	* psxy.c:		Once again plots faults with -Sf.
				-SE instead of -Se expects azimuth and axes
				lengths in km.

1998-08-21
	* gmt_cdf.c:		Use strlen(text)+1 so that the leading \0 is
				written to the grdfile.
	* gmt_plot.c:		Tried to free xings nc times in GMT_map_lontick
				(not good if nc > 1)
	* pswiggle.c:		Swapped filename and program-name
	* gmt.h:		Use POSIX-defined floor and ceil instead of
				buggy GMT macros.
	* gmt_math_init.csh:	Now also looks for an externally defined rint(x)

1998-08-20
	* *.c *.h:		All GMT_boundcond_* functions now use pointers
				to struct.

1998-08-20
	* gmtselect.c:		Always ate the first data record.  Now also uses
				Cartesian distances and units unless -J is set.

1998-08-20
	* gmt_map.c:		Fixed clipping of data in polar projections.

-----------------------------------------------------------------------------------------
1998-06-24
	* tar 3.1b made and released to testers
-----------------------------------------------------------------------------------------

1998-05-12
	* grdinfo.c:		Now uses D_FORMAT for output and has an output
				layout that is easier to parse with awk etc.

1998-05-11
	* grdview.c:		Removed -D, merged -M and -W, and expanded -L
				to do BCs.

1998-05-10
	* grdimage.c:		Fixed problem with global projections
	* grdcontour.c:		Fixed problem with -R...r setting
	* grdimage.c:		--"--
	* grdvector.c:		--"--
	* shorelines:		binned_shore_? renamed to binned_GSHHS_? to
				avoid confusion when using GMT 3.1

1998-05-06
	* gmt_support.c:	Walter completed boundary functions

1998-05-05
	* pslib.c:		Now write Boundingbox at end.

1998-05-01
	* *.*:			Introduced gmt_nan.h which is created by the
				program gmt_nan_init and defines both the float
				and double NaNs patterns.

1998-04-28
	* nearneighbor.c:	Added option for boundary conditions

1998-04-27
	* binned_shore_*:	Fixed problems with 10x10 degree blocks (-Dl) getting wrong color.

1998-04-22
	* grd2xyz.c:		Ditto.

1998-04-21
	* xyz2grd.c:		Now can deal with a variety of formats and
				ordering schemes, plus can byte swap.

1998-04-20
	* gmt_grdio.*:		Verify that -R and -I are compatible.

1998-04-17
	* psscale.c:		Now has -E to indicate back/foreground colors +
				can use full -B option syntax

1998-04-15
	* gmt_support.c:	ASCII read skips bad records (x and/or y is NaN)

1998-03-30
	* psxy.c:		Empty -G now means get -G string from subheaders
				in -M files (polygons only)

1998-03-26
	* *.*:			-F no longer used to set frame pen (use gmtset)

1998-03-24
	* *.c:			-Gp now takes Sun rasterfiles instead of Sun
				icons and allow you to assign colors to 1-bit
				images.  8-bit & 24-bit images are also allowed.
	* pscoast.c:		Now may issue clip paths instead of painting
				polygons (makes pscoastclip obsolete).

1998-03-21
	* *.c:			Updated GMT_memory 2nd and 3rd argument to
				(size_t), 1st argument to (void *)
	* *.c:			Changed buffer size 512 to BUFSIZ(1024)
	* *.c:			Updated memset 3rd argument to (size_t)
	* *.c:			Updated memcpy 3rd argument to (size_t)
	* *.c:			Updated fread 2nd and 3rd argument to (size_t)
	* *.c:			Updated fwrite 2nd and 3rd argument to (size_t)

1998-03-18
	* psxy.c:		Can now accept symbol code as part of input.

1998-03-06
	* gmt*:			Added -Jf -JF Gnomonic azimuthal projection
	* psmegaplot:		Made part of supplemental archive

1998-03-04
	* gmt*:			Added -Jj -JJ Miller cylindrical projection

1998-03-03
	* grdclip.c:		Used -B also; now uses -Sa and -Sb.

1998-03-01
	* block*.c:		Now quietly eats -M subheaders
	* grdpaste:		used -B which is reserved; now uses neither
				-A or -B but -Sa and -Sb.

1998-02-23
	* *.*:			Added GMT_IO structure to facilitate table i/o
	* project.c:		Support for multiple files, multisegment, and
				binary i/o
				Old -M renamed -Q and -M added for multisegment.
				Added -Z as in splitxyz for xy input only (no z)

1998-02-20
	* gmt_map.c:		Put the Robinson table into code; table file
				no longer used.

1998-02-19
	* *.*:			** All is now POSIX compliant and fully ANSI-C **
				Using void * pointers where old rule was char *
	* gmt_plot.c:		checker-board basemaps now start with correct
				shade of black or white

1997-11-08
	* pscoast.c:		added "&" in front of variable "ytmp[2]"
	* gmt.h:		moved around include files for convenience

1997-11-04
	* gmt_funcnames.h:	added some of the function prototypes that are
				missing.  See file "functions" for detail.

1997-10-22
	* grdraster.c:		rename gmt functions because they are missing
				"GMT" in the beginning of the name of the
				functions; or "gmt" was in lower case.

1997-10-22
	* gmt_shore.c:		cast variable "c->node_level" with "unsigned char".
	* fitcircle.c:		temporarily added #define M_PI_2 in the file;
				because the file won't compile even with math.h.

1997-10-21
	* pstext.c:		erase "break" statement in the "default" switch.
	* pscontour.c:		changed function "dump_contour" from type int
				to void; added function declaration in the
				beginning.
	* grdview.c:		cast variable "bitimage" with "unsigned char".
	* psscale.c

1997-10-20
	* grdimage.c:		cast variable "bitimage" with "unsigned char".

1997-10-18
	* makefile:		Added -Xc (ANSI C) option to Sun compiler flags.

1997-10-09
	* *.c:			Updated all POSIX functions with the correct
				argument types; ex. free ((char *)) to
				free((void *)),fread, fwrite...

1997-10-01
	* gmt_cdf.c:		Compiled, tested and found errors.
	* gmt_shore.c:		Compiled, tested and found errors.

1997-09-29
	* gmt_shore.c:		Added function calls check_nc_status; all
				nc_ functions will be checked for any errors.

1997-09-28
	* gmt_cdf.c:		Added function calls check_nc_status; all
				nc_ functions will be checked for any errors.

1997-09-24
	* grdview.c:		Fixed bug that made pixel files go belly-up upon
				surface shading

1997-09-22
	* gmt_cdf.c:		Tested and found errors; recompiled again

1997-09-14
	* gmt_cdf.c:		Finished updating function calls with netcdf 3.0
				(compiled but not tested)
	* gmt_shore.c:		Continue updating function calls with netcdf 3.0
				(not compiled yet)

1997-09-11
	* gmt_cdf.c:		Commented out old netCDF-2 function calls and
				rewrote using netCDF-3 with the new syntax
	* gmt_unique.h:		New include file
	* gmt_keywords.h:	----"----

1997-08-26
	* grdtrack.c:		Added -S to suppress NaN output
	* *.c:			Changed rint() to irint() where integer result
				is needed.  This should fix roundoff in log
				-annotations on HPs.

1997-08-12
	* psclip.c:		No longer sets -O implicitly with -C

1997-04-30
	* splitxyz.c:		Now includes the last input point.

1997-04-16
	* grdvector.c:		Added PI instead of 180 for Cartesian case...

1997-03-28
	* makecpt.c:		Read problem with old-style tables fixed
				Can now output HSV values with or without -Z
				No more negative values (i.e. -1) for r,g,b
	* psscale.c:		Uses D_FORMAT when no decimal places are needed
	* gmt_plot.c:		-----------"-------------
	* grdview.c:		New option -L for bilinear rather than bicubic
				resampling. When resampling now checks for NaN
				return values.
	* xyz2grd.c:		Now can handle -R<w/s/e/n>r syntax
	* psxy.c:		Now deals correctly with combination -Sc and -Ey
	* sample1d.c:		Options -A -C -L now taken as -Fa, -Fl, -Fc
				(but is backwards compatible).

1997-03-20
	* gmt_init.c:		Bug that messed up DPI for metric users have
				been killed.

1997-02-07
	* pshistogram.c:	Now can do transparent histogram using -L
				thanks to John L Lillibridge.

1997-01-28
	* pslib.c:		Did not recognize user patterns.

1996-11-26
	* psxyz.c:		Did not check z-range on data.

1996-11-18
	* psxy.c:		-Sf option incorrectly connected fault endpoints automatically.
	* sample1d.c:		Now reports line # where time is not strictly
				monotonically increasing.  Can now also handle
				monotonically decreasing time.

1996-11-01
	* pstext.c:		Text on back side of Earth did not get clipped.

1996-08-26
	* gmt_support.c:	Fixed the BoundingBox problem for landscape plots
	* pslib.c:		---"---

1996-08-23
	* binned_river*:	Fixed a stray straight line connection between 2 segments.
	* binned_shore*:	A lake crossing Greenwich had level 1 instead of 2

1996-08-16
	* gmt_map.c:		Fixed bug in gmt_ialbers and failure to use
				sphere.  gmt_eckert must use fabs(delta) in
				iteration.  Equatorial stereographic view should
				now work again.

1996-07-15
	* *.*:			Renamed all shared functions for increased
				portability.

1996-07-10
	* gmtselect.c:		New program gmtselect.c for subset extraction
				based on spatial criteria such as closeness to
				points or lines, inside/outside polygons, etc.

1996-07-05
	* grdmask.c:		Added missing -H option

1996-05-28
	* grdtrack.c:		Added -R to work on subsets

1996-05-24
	* gmt.h:		ps_heximage declared double rather than BOOLEAN

1996-05-08
	* grdmath.c:		Needed to allocate stack space when 2 constants
				were operated on to produce a grid

1996-04-25
	* mapproject.c:		Added option for nautical miles output.

1996-04-24
	* pshistogram.c:	Bug in usage message caused core dump.

1996-04-16
	* gmt_init.c:		Writing of .gmtcommands did not check if an
				option started with '-' (which it must).

1996-04-15
	* gmt_map/init.c:	-JM takes the alternate and more complete form
				-JM|m<clon/clat/width|scale> to specify a
				meridian and standard parallel other than 0,0.

1996-04-10
	* grd2xyz.c:		Option -S to suppress output when a node == NaN

1996-04-03
	* xyz2grd.c:		Now averages multiple node entries.

1996-04-02
	* triangulate.c:	Now initialize the header struct

1996-03-13
	* *.txt:		Fixed formatting errors thruout
	* grdvector.c:		Now explains -I

1996-03-12
	* grdhisteq.c:		Now takes <norm> with -N as an option.

1996-03-08
	* psmask.c:		Added -M for map unit distances.
	* grdgradient.c:	Now checks if input grdfile exists!
	* grdfft.c:		--"--
	* grdhisteq.c:		--"--
	* grdtrend.c:		--"--
	* psclip.c:		Replaced -S with -C
	* psmask.c:		exchanged -S and -C
	* grdmask.c:		Added -S as in psmask
	* nearneighbor.c:	removed -M; added k suffix to -S instead
	* psmask.c:		--"--

1996-03-07
	* grdlandmask.c:	Mask values not set correctly for -Nwet/dry
	* multiple files:	Allow for grdfile extension shorthand so that
				file.i2 is interpreted as file.i2=2/1/0/32767,
				etc.  These suffix abbreviations are kept in
				~/.gmt_io and GRIDFILE_SHORTHAND must be set to
				TRUE (this is a new parameter)
	* gmt_grdio.c:		Added byte and bit binary scanline formats.
	* grdmath.c:		Added cosd, sind, tand, r2d, d2r, gdist
	* grdgradient.c:	Options to find steepest slope direction and
				|grad z|.

1996-03-05
	* triangulate.l:	Had no explanation for -G option.
	* surface.l:		Had no mention of -Q

1996-03-01
	* makecpt.c:		Added -I to reverse sense of color/gray-ramps.
	* minmax.c:		Added -C for simple column output.

1996-02-27
	* psscale.c:		Mentions that a unit label can also be set with
				-B.

1996-02-20
	* pscontour.c:		Added -L option to draw underlying triangular
				mesh.
	* grdcontour.c:		Optionally specify shift in the -Z option

1996-02-19
	* pstext.c:		Accepts 2-char codes for justification, e.g.,
				LL for lower left, CM = centered middle, etc.
				Added -D to shift the PROJECTED x,y point by
				dx/dy.
	* gmt_init.c:		Fixed problem with exponential notation in -B
				option!

1996-02-14
	* gmt_map.c:		General cylindrical (-JY) did not give right
				map width.

1996-02-01
	* grdproject.l:		Did not explain -M at all.

1996-01-31
	* pshistogram.c:	Added log10 option and restored -R as optional.

1996-01-05
	* grdcontour.c:		Option -N to append units to contour annotations

1995-12-27
	* grdcontour.c:		Allocated mem before increasing n_alloc
	* gmt_plot.c:		Added support for POW gridlines

1995-12-07
	* grdmath.c:		Had memory error for DUP and EXCH operators.

1995-11-30
	* grdsample.c:		Used incorrect dx to get new longitudes

1995-11-22
	* pscoast.c:		variable key was not initialized to NULL.

1995-10-25
	* psxy.c:		Greenwich set incorrectly.

1995-10-24
	* gmt_defaults.h:	RECT_GRATICULE did not include linear proj.

1995-10-17
	* gmt_init.h:		Forgot to add -JQ/q to list of unique options.

1995-09-28
	* pstext.c:		Now longer needs leading hyphen to give font
				names.
	* gmt_init.c:		fonts in .gmtdefaults and via gmtset can be now
				be font # or name.
	* psxyz.c:		Radius instead of diameter expected for circles.

1995-09-18
	* psscale.c:		-V did nothing; now reports range in cpt file.

1995-09-13
	* gmt_plot.c:		Second annotation screwed up for negative
				longitude.

1995-09-07
	* grdview.c:		With -Qs and a continuous .cpt file grdview
				would sometimes pick a z_ave outside the range
				of a polygon.  Now checks.

1995-09-05
	* gmt_shore.h:		Removed uchar typedef since IBMs complain.

1995-08-31
	* gmt_map.c:		map_path needed to have some slop in its == test

1995-08-30
	* gmt_funcnames.h:	Had redeclaration of gmt_input and gmt_output.

1995-08-29
	* psxy.c:		-Se didn't work without a dummy size.
				-Sf with lines outside -R crashed with memory error.
	* gmt_defaults.h:	flattening for WGS-84 was off a bit.

1995-08-28
	* gmt_plot.c:		Map scale can now also be in nautical miles (n).

1995-08-25
	* gmt_customio.c:	write pointers for *write_grd_info was set to
				read for id>0

1995-08-23
	* gmt.h:		Added inverse hyperbolic trig macros for AUX
	* gmt_init.c:		1:xxxx scale info for Hammer, Eckert, Mollweide,
				Plate Carree, Winkel, Robinson, Sinusoidal was
				set incorrectly (scaled by radius of Earth...)
	* grdimage.c:		size of subset image scaled incorrectly for -Jx
	* pscoast.c:		Painted lakes incorrectly - now works.

1995-08-18
	* gmt_plot.c:		Added seconds and year to Unix time stamp.
	* gmt_support.c:	Skips blank lines in .cpt files

1995-08-14
	* gmt_customio.c:	_bin_read and _short_read allocated insufficient
				memory when subregion was specified.
	* gmt_support.c:	bicubic interpolation now returns node value
				when point is within SMALL of the node position.
	* gmt.txt:		Fixed spelling mistakes

-----------------------------------------------------------------------------------------
1995-08-11
	* tar 3.0 made and released
-----------------------------------------------------------------------------------------

1993-08-20
	* coastmanager.c:	Fixed problem that crashes on SGI, HP
	* gmt_cdf.c:	Removed sgi fix
	* borders.cdf:	Remade after bug-fix.
	* gmttrack.c:	Integer roundoff fixed
	* gmtlist.c:	--"--

-----------------------------------------------------------------------------------------
1993-08-18
	* New tar 2.1.4 made and released
-----------------------------------------------------------------------------------------

1993-08-17
	* gmt_plot.c:	Drew two titles for 3-D xyz basemap.

1993-08-16
	* pscoast.c:	-E now works for coastline
	* pslib.c:	ps_line now has one more parameter
	* *.c:		added extra parameter to ps_line calls

1993-08-12
	* pscoast.c:	Fixed -D bug
	* coastmanager.c:	Allow for flag=3 and use of unsigned int
	* gmt_cdf.c:	Read coast lon/lat as unsigned int
	* coastbins.cdf:Made a few fixes so pscoast -D will work
	* coastbins.h:	Now use unsigned int for coast lon,lat
	* coastmanager.l:	Now explains points that need flag = 3

1993-08-11
	* doc:		Overhauled all documentation

1993-08-10
	* gmt_cdf.c:	temporary fix so that pscoast wont crash on SGI
	* gmt_plot.c:	Now, one can use FANCY basmaps and degreeformats with -Jx<>d

1993-08-09
	* gmt_support.c:read_cpt now checks its input more carefully.

1993-08-07
	* meca:		New versions from Kurt Feigl installed.

1993-08-05
	* pscoast.c:	Set greenwich if east == 0
	* grdimage.c:	Now gives short -J explanation
	* pshistogram.c:Option -2 reads 2nd rather than 1st column
	* *.l:		Cleaned up formats

1993-08-04
	* grdcontour.c:	Can now accept -R larger than grdfile limits
	* grdview.c:	Same, plus fixed bug in +-small
	* gmt_support.c:read_cpt now exits if file not found
	* xgridedit.c:	Fatal index bug fixed by John Lillibridge, NOAA
	* grdtrack.c:	Added bilinear interpolation option -Q

1993-08-02
	* pslib.c:	setpaint now use setgray if r=g=b.

1993-07-30
	* gmt.h:	Fixed bug in copysign macro
	* pslib_inc.h:	Added copysign macro for hp
	* psxyz.c:	Added -C<cpt> file to set color based on z-value

1993-07-29
	* psxy.c:	Added -C<cpt> file to set color based on z-value

1993-07-28
	* sample1d.c:	Fixed index bug in while loop
	* gmtdefaults.l:Now mentions PSIMAGE_FORMAT

-----------------------------------------------------------------------------------------
1993-07-27
	* New tar 2.1.4beta made
-----------------------------------------------------------------------------------------

1993-07-26
	* ps2ras, psimage:Now part of directory gmtsun in GMT_supplements.tar.Z
	* grdraster.c:	Now part of directory dbase in GMT_supplements.tar.Z
	* gmt*.c:	Now part of directory mgg in GMT_supplements.tar.Z

1993-07-22
	* *.c:		Now gives version number with usage message

1993-07-20
	* pslib*:	New option to write images in binary or hex format
	* gmt_init.c:	New parameter in .gmtdefaults PSIMAGE_FORMAT = HEX or BIN (see above)
	* gmt_defaults.h:	New include file holds GMT-system defaults that can be edited before
			you install GMT.

1993-07-09
	* *.c:		Replaced long's with int
	* gmt.h:	Implemented mknan
	* gmt_init.c:	Turned of SIGFPE for alpha's
	* grdinfo.c:	Now reports file not found
	* pslib.c:	Fixed memory-hog bug in image output (thanx to Jeanne Milostan, SIO)
	* psimage.c:	Now has -M to convert colors to grayshade

1993-07-01
	* *.c:		Now use mknan macro to generage NaN instead of 0.0 / 0.0.

1993-06-29
	* makefile:	libraries now called libgmt.a and libpsl.a
	* mex:		Routines to read/write grdfiles from Matlab provided in the
			GMT_supplements.tar.Z file.

1993-06-07
	* pslib.c:	Added star, hexagon, and inverted triangle to available symbols
	* psxy.c:	Now use the additional symbols listed above

1993-06-06
	* grdsample.c:	-T on pixelfile now toggle node_offset parameter
	* grdcontour.c:	Now will work correctly with NaNs, i.e., give one piece pr segment
	* *.c:		Should work ok with CM (centimeter) now
	* gmt_map.c:	---"---
	* gmtset.c:	New program to set individual GMT default parameters from cmd line

1993-06-04
	* gmt_plot.c:	log-grid could only start at powers of 10

1993-06-02
	* grdproject.c:	Now updates the history
	* pslib.c:	Takes new argument that describes color of paper
	* *.c:		All programs that calls ps_plotinit had gmtdefs.page_rgb added

1993-05-01
	* grdproject.c:	Didnt bother to check if data points where on the right
			hemisphere for orthographic projection.

1993-04-21
	* gmt_init.c:	get_gmtdefaults now uses getenv(HOME) to find home dir.

1993-04-08
	* gmt_map.c:	ok_xovers nixed corner cuts in grdcontour

1993-03-31
	* makecpt.c:	foreground/background indeces not set when reading file

1993-03-24
	* several:	-E used %lg instead of %lf to sscanf.   Changed to %lf

1993-03-10
	* gmt_map.c:	-Je didn't work for rectangular region

1993-02-23
	* gmt_map.c:	-Ja, -Js, -Jg had left/right_rect instead of
			left/right_circle as boundaries...

1993-02-09
	* sample1d.c:	Added -M support.  Also, the default if -S is
			not given is now smallest x divisible by xinc.

1992-12-18
	* grdcontour.c:	Now checks if n_ticks == 0 before using arrays
	* pslib.c:	Fixed bugs in ps_plotend: now use page_width

1992-12-11
	* xgmtdefaults:	OW3 application (executable only)

1992-12-10
	* gmtdefaults.c:The reading/writing of defaults now done by new functions
	* gmt_init.c:	added the new functions used by gmtdefaults

1992-12-02
	* dat2gmt.c:	Now calls bad_float instead of finite

1992-12-01
	* sample1d.c:	Now checks that # of columns is constant
	* psmegaplot.c:	Now works with latest PS output

1992-11-19
	* grdgradient.c:Now may normalize using atan.

1992-11-18
	* pslib.c:	Had error in rgb in ps_clipon
	* psbasemap.c:	Now plot only if -B is given
	* makecpt.c:	Now saves as HSV if selected in .gmtdefaults

-----------------------------------------------------------------------------------------
1991-11-16
	* New tar 2.1.3 made
-----------------------------------------------------------------------------------------

1992-10-14
	* gmt_map.c:	n_lon_nodes set to 3 rather than 2 to avoid jump problems

1992-10-08
	* psscale.c:	Had wrong index in eps_info
	* minmax.c:	north was computed incorrectly

1992-10-05
	* makefile:	coastline.h ref removed
	* gmt_plot.c:	polar_adjust function rewritten

-----------------------------------------------------------------------------------------
1992-10-02
	* New tar 2.1.2 made
-----------------------------------------------------------------------------------------

1992-10-02
	* nearneighbor.c:	Now understands -:
	* mgd77togmt:	-H now means headers are present

1992-09-10
	* gmtlist.c:	Now supports -Rdd:mm notation
	* gmt_plot.c:	Tickmarks drawn for axes not selected.
	* gmt.h:	Made a few variable externs and defined in gmt_init.h instead
	* coastline.h:	No longer used
	* coastbins.h:	No longer included in gmt.h, only in coastmanager and pscoast
	* grd.h:	including netcdf.h now done in gmt_cdf.c instead
	* psxy.c/psxyz.c:	Now points with neg lon is plotted if -R<positive> is set
	* gmt_cdf.c:	write_grd2 had bug -> zmin/max not set right

1992-09-10
	* gmt_cdf.c:	New lib module contains old gmt_grdio + cdf-based
			functions used in pscoast
	* gmt_*.c:	Moved functions around to reduce size of executables
			Gave ~40% reduction on a Sun using install -s.
			(New total size = 15.7 Mb; old size was 25.7 Mb!)

1992-09-09
	* gmt_grdio.c:	Now set all text variables to NULL with memset

1992-09-02
	* grdgradient.c:Struct instead of pointer passed to write_grd
	* grdhisteq.c:	Struct instead of pointer passed to write_grd

1992-08-26
	* gmt_map.c:	Fixed (again) merc_forward/merc_inverse

-----------------------------------------------------------------------------------------
1992-08-21
	* New tar 2.1.1 made
-----------------------------------------------------------------------------------------

1992-08-20
	* pscoast.c:	Now listens to users choice of default coastline database
	* gmt_grdio.c:	Killed ugly bug in read2/write2 functions

1992-08-14
	* gmt_init.c:	Had YES instead of TRUE for EURO_FONT boolean
	* gmtdefaults.c:Output order fixed [no bug]
	* psxy.c/.l:	Clarified meaning of -L in usage message and manpage.
	* psxyz.c/.l:	Same as above
	* grdgradient.c:Added optional argument to -N instead of hardwired +-1

1992-08-12
	* gmt_map.c:	Fixed minor bug in merc_forward/merc_inverse (ny was nx)
	* grdsample.c:	-T not mentioned in usage message

-----------------------------------------------------------------------------------------
1992-08-10
	* New tar 2.1 made
-----------------------------------------------------------------------------------------

1992-08-03
	* pslib.c:	Transparent symbols if red < 0

1992-07-31
	* pslib.c:	Now supports composite characters

1992-07-30
	* grdcontour.c:	Can now tick innermost, closed contours in the downhill direction
	* psxy.c:	New symbol -Sf for faults added

1992-07-27
	* gmt_plot.c:	All azimuthal projections may use FANCY border if the polar aspect
			is selected (i.e., projection pole is N/S pole).

1992-07-22
	* gmt_init.c:	WANT_EURO_FONT is now a parameter [TRUE].
	* gmtdefaults.c:---"----
	* grdview.c:	Now checks if all necessary files are available before chugging.

1992-07-16
	* gmt_map.c:	Added linear project for polar (theta,r) coordinates (-Jp).
			Get cylindrical by adding -Jz.
	* psimage.c:	Now works with 1, 8 (w/ color map), 24-32 (w or w/o color map)
	* surface.c:	Fixed planar trend removel from lower[] and upper[] constraints.
			index ij_v2 not computed correctly.  Constraint grids may have NaNs.
	* gmt_init.c:	-H0 is now ok as it will set the header_flag to FALSE since # = 0.

1992-07-13
	* *.c:		-U now works in overlay mode also.
	* grdview.c:	New option -Qi will do a scanline conversion of the polygonal
			surface at specified resolution (dpi).  This mechanism allows
			continuously varying colors within polygons and avoids the
			very large PS files otherwise created from finely sampled grids.
	* pslib.c:	European accented characters are now encoded and available
			for plotting.  Some characters have @ escapes while most must be
			references with full octal code.  See Cookbook for octal values.

1992-07-12
	* gmt_map.c:	Included some syntax checking in -R, -# -B, and -J
	* grdcut.c:	Now can handle pixel grdfiles
	* grdedit.c:	ditto
	* grdmask.c:	ditto.  Added extra option for this purpose
	* grdtrack.c:	ditto.
	* nearneighbor.c:	ditoo.  Added extra option for this purpose.
	* v2tov1.c:	Now gives warning that pixel grids not supportend in v1.x
	* gmt_map.c:	Grouped map-projetion #defines more logically (no bug per se)

1992-07-10
	* Some files renamed as follows:
	* make_v2_cpt:	-> makecpt
	* mgd77_to_gmt:	-> mgd77togmt
	* 8bit_to_24bit:-> 3x8to24
	* pspatterns.c:	Removed since it had no purpose. patterns.ps included in docs.

1992-07-10
	* pscoast.c:	Had hardwired path to kiawe2; should have been GMTLIBDIR
			wrap was never initialized and was garbage which is TRUE
	* gmt_map.c:	When 2 crossings are found map_crossing must check order.
	* gmt.h:	Added macros for swapping doubles and ints.

1992-07-07
	* gmt_plot.c:	Bug in log10 yaxis fixed.  SImilar bug in 3-D axis found and fixed.
	* gmt_map.c:	-JZ now takes z-axis length, -Jz scale, without interfering with -JX
	* grdview.c:	New 'small-polygon' macro in pslib makes output 1/3 smaller.
			Bug when grid value equals contour value found and killed.

1992-07-01
	* gmt_map.c:	Added 2 new projections (Orthographic, Equidistant)
	* psto24:	Brought up to OW3 usage
	* psscale.c:	Now uses colorimage rather than tiny rectangles.

1992-04-26
	* gmt_plot.c:	Lines between points on the border crossing the map are now drawn
	* gmt_map.c:	User can now specify axes length rather than scale for linear proj.
	* coastmanager.c:	Now reads/writes new netCDF database files
	* pscoast.c:	Now reads new netCDF databases
	* gmt_map.c:	Added 5 new projections (Albers, Cassini, Hammer, Sinusoidal, Winkel)
	* gmt_map.c:	Most projections (except the global ones) can now do both rectangular
			as well as lon/lat borders.

1992-04-24
	* psxy.c:	No symbol size neceesariy for -Se and -Sv
	* pslib.c:	Bug in ps_ellipse fixed

1992-02-26
	* gmt_init.c:	Removed add/remove_boundary functions (no longer used)
			Modified how .gmtcommands is used (one arg pr line)
			Added more gmtdefaults parameters
	* gmt_map.c:	Added 3-D support for plotting
	* gmt_plot.c:	-----"---------
	* gmt_support.c:------"------
	* grdmask.c:	Now supports the -M multiple file option
	* grdsample.c:	Now does bilinear as option
	* grdtrack.c:	-----"------
	* grdview.c:	Now should work with curved fences and facades
	* psclip.c:	Added 3-D support
	* pscoast.c:	----"----
	* pshistogram.c:----"----
	* psmask.c:	----"----
	* psrose.c:	----"----
	* pstext.c:	----"---- plus can understand fontnames in input file
	* pswiggle.c:	----"----
	* psxy.c:	Vector attributes can now be scaled down proportional to length
	* psxyz.c:	Vector attributes can now be scaled down proportional to length

1992-02-07
	* xyz2grd.c:	Now use same algoritm as block_eman to get i,j

1992-02-07
	* grd2xyz.c:	Now prints out correct x/y for pixel files

1992-02-06
	* grdmath.c:	Added 3 new operators:  Return sign of grda, and logical AND and OR
			which will return NaN if both or one of the grdvalues are NaN

1992-02-05
	* gmt_plot.c:	map_clip_on for -Ja rectangle was not implemented.

1992-02-01
	* gmt_plot.c:	Routine that removed excessive pen=3 was off by 1 index!

1992-01-31
	* grdimage.c:	Mercator option gave black bottom row

-----------------------------------------------------------------------------------------
1992-01-31
	* New tar 2.0.2 made
-----------------------------------------------------------------------------------------

1992-01-31
	* pscoast.c:	-D option gave infinite loop

1992-01-23
	* psimage.c:	Used to bomb on 8bit images - not any more

1992-01-16
	* grdtrack.c:	Now handles multisegment i/o
	* v?tov?.c:	Lacked last argument to grd_init.

1992-01-13
	* pslib.h:	Now includes malloc.h instead of separate declaration
	* filter1d.c:	Replaced finite with bad_float
	* gmt_plot.c:	Replaced drem with remainder

-----------------------------------------------------------------------------------------
1991-12-04
	* New tar 2.0.1 made
-----------------------------------------------------------------------------------------

1991-12-04
	* psscale.c:	Did not recognize the -N option. Does now.

1991-12-03
	* pscoast.c:	Now lake color can be set and not default to white always

1991-11-30
	* fourt.?:	We now distribute a C version of the FFT routine fourt.f

1991-11-29
	* pshistogram.c:Bug in memory allocation fixed

1991-11-24
	* near_neighbor.c:Can now read multiple input files just like block_mean etc
	* *.c:		Many programs did not handle multiple header records correctly

1991-11-22
	* gmt_support.c:Fixed passing of array pointers in contours, trace_contour, smooth_contour

1991-11-21
	* gmt.h pslib.c:Defined rint,floor,ceil as macros rather than hope C-lib has them
	* *.c:		Now use fp_class instead of isnan (sun specific) to check for Nans
	* pstext.c:	Didnt take -B and reset error to FALSE as long as colors were ok

1991-11-19
	* minmax.c:	Didnt work when reading stdin.
	* gmt_plot.c:	Fixed bug in basemap annotation for negative degrees
	* pslib.c:	Function ps_shorten_path reduces path length by removing intermediate
			points on a straight line (after converting to pixel coordinates)
	* psxy.c:	Added greenwich flag so output from fix_up_path is (0-360) or (-180/180)

1991-11-08
	* grd2xyz.c:	Now understands the quick usage option (- only)

1991-11-07
	* near_neighbor.c:Several fatal bugs fixed.
	* grdfft.c:	Now checks that no NaNs are input
	* grdhisteq.c:	Now supports NaNs in input/output
	* grdgradient.c:Now supports NaNs in input/output
	* grdview.c:	----"----
	* psmask.c:	Replaced remainder() with fmod()

1991-11-05
	* sample1d.c:	Replaced -X option with -N option to avoid gmt_begin prob.
			Also fixed man page
	* surface.c:	Now checks for incoming NaNs
	* block_median.c:	Now checks for incoming NaNs
	* block_mean.c:	Now checks for incoming NaNs

1991-11-04
	* pslib.c:	ps_vector wrote to stdout instead of ps_file

1991-10-31
	* grdcontour.c:	Fixed trouble with anotations when c_int was small (roundoff)

1991-10-29
	* gmt_*.c:	Fixed minor inconsistencies
	* grd_plot.c:	Fixed lambert conf and polar fancy basemaps
	* grd_map.c:	Fixed many minor problems in support functions
	* grdpaste.c:	same
	* grdcut.c:	Now use new i/o routines
	* gmt_grdio.c:	Added i/o functions that can extract/write subsets plus
			add boundary cols/rows
	* grd_f_filter.c:	Now obsolete since grdfft does the job
	* grdfft.c:	Added bandpass filter.
	* pscoast.c:	Fixed problem with drawing of political borders
	* psxy.c:	Added drawing of great circles and option to turn this off

1991-10-27
	* gmt.h:	Improved d_acos and d_asin macros for inv trig.

1991-10-23
	* grdimage.c:	Fixed sequence of GMT warning output

1991-10-22
	* manpages:	Updated reference to EOS article

1991-10-20
	* gmt_init.c:	option in explain_option was declared as char * instead
			of just char.

1991-10-19
	* gmt_plot.c:	log10 axes:  Only started at next 10^n, never e.g. 40
			when 1-2-3-4.. ticks were specified and -R40/1000 ...

1991-10-18
	* psto24:	Had unneccesary reference to gmt_home = /home/kiawe2

1991-10-17
	* pslib.c:	ps_diamonds were not centered, side should be /= sqrt(2)

1991-10-16
	* gmt_plot.c:	Used ^ for superscript while pslib now uses +

1991-10-15
	* pswiggle:	Must check if z[i-1] is NaN before we can
			compute crossover.

-----------------------------------------------------------------------------------------
1991-08-10
	* New tar 2.0 made (No information before this date)
-----------------------------------------------------------------------------------------<|MERGE_RESOLUTION|>--- conflicted
+++ resolved
@@ -2,8 +2,6 @@
 	$Id$
 -----------------------------------------------------------------------------------------
 
-<<<<<<< HEAD
-=======
 2011-12-14	remko
 	* PSL_prologue.ps:	Introduced /PSL_transp to deal with transparency, supported
 				both by Adobe Illustrator and ghostscript.
@@ -13,7 +11,6 @@
 2011-12-03	pwessel
 	* gmtmath.c:		Did not ceck that -Tmin/max has min >= max.
 	
->>>>>>> 437cdf15
 2011-12-03	pwessel
 	* mgd77/mgd77track.c:	Did not set GMT's time system to Unix before dealing
 				with dates.  Now done centrally by MGD77_Init.
@@ -50,12 +47,9 @@
 2011-11-28	pwessel
 	* gmt_plot.c:		Extended the custom axis annotation to any map projection.
 
-<<<<<<< HEAD
 2011-11-28	pwessel
 	* gmt_plot.c:		Extended the custom axis annotation to any map projection.
 
-=======
->>>>>>> 437cdf15
 2011-11-28	remko
 	* meca/*.c:		Reading fontsizes better.
 
