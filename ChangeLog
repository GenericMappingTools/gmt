--- conflicted
+++ resolved
@@ -2,15 +2,12 @@
 	$Id$
 -----------------------------------------------------------------------------------------
 
-<<<<<<< HEAD
-=======
 2011-10-05	jluis
 	* grdpaste.c:		Now works also with pixel registered grids with both cases of
 				an actual repeated row or column (one ell overlap) or when both
 				-R share a common edge. Added two tests under test/grdpaste 
 				to test this new features.
 
->>>>>>> 680e025b
 2011-10-01	remko
 	* xyz2grd.c:		Only request 2 columns when using -An.
 
