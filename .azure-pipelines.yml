# Configuration for Azure Pipelines
########################################################################################

# Only build the master branch, tags, and PRs (on by default) to avoid building random
# branches in the repository until a PR is opened.
trigger:
  branches:
    include:
    - master
    - 6.0
    - 5.4
    - refs/tags/*

# Scheduled build
schedules:
- cron: "0 0 * * *"
  displayName: Scheduled daily build
  branches:
    include:
    - master
    - 6.0
  always: true
- cron: "0 0 1 * *"
  displayName: Scheduled monthly build
  branches:
    include:
    - 5.4
  always: true

jobs:

# Mac - Compile only
########################################################################################
- job:
  displayName: 'Mac | Compile only'
  condition: ne(variables['Build.Reason'], 'Schedule')

  pool:
    vmImage: 'macOS-10.14'

  variables:
    BUILD_DOCS: false
    PACKAGE: false
    TEST: false

  steps:
  - template: ci/azure-pipelines-mac.yml

# Mac - Build docs + Package
########################################################################################
- job:
  displayName: 'Mac | Build docs + Package'
  #condition: eq(variables['Build.Reason'], 'Schedule')

  pool:
    vmImage: 'macOS-10.14'

  variables:
    BUILD_DOCS: true
    PACKAGE: true
    TEST: false

  steps:
  - template: ci/azure-pipelines-mac.yml

# Mac - Test
########################################################################################
- job:
  displayName: 'Mac | Test'
  #condition: eq(variables['Build.Reason'], 'Schedule')

  pool:
    vmImage: 'macOS-10.14'

  variables:
    BUILD_DOCS: false
    PACKAGE: false
    TEST: true

  steps:
  - template: ci/azure-pipelines-mac.yml

# Windows - Compile only
########################################################################################
- job:
<<<<<<< HEAD
  displayName: 'Windows | Compile + Build Docs + Package'
  #condition: eq(variables['Build.Reason'], 'Schedule')
=======
  displayName: 'Windows | Compile only'
  condition: ne(variables['Build.Reason'], 'Schedule')
  timeoutInMinutes: 120

  pool:
    vmImage: 'vs2017-win2016'

  variables:
    BUILD_DOCS: false
    PACKAGE: false
    TEST: false

  steps:
  - template: ci/azure-pipelines-windows.yml

# Windows - Build Docs + Package
########################################################################################
- job:
  displayName: 'Windows | Build Docs + Package'
  condition: eq(variables['Build.Reason'], 'Schedule')
>>>>>>> 10e934cf
  timeoutInMinutes: 120

  pool:
    vmImage: 'vs2017-win2016'

  variables:
    BUILD_DOCS: true
    PACKAGE: true
    TEST: false

  steps:
  - template: ci/azure-pipelines-windows.yml

# Windows - Test
########################################################################################
- job:
  displayName: 'Windows | Test'
  condition: eq(variables['Build.Reason'], 'Schedule')
  timeoutInMinutes: 360

  pool:
    vmImage: 'vs2017-win2016'

  variables:
    BUILD_DOCS: false
    PACKAGE: false
    TEST: true

  steps:
  - template: ci/azure-pipelines-windows.yml<|MERGE_RESOLUTION|>--- conflicted
+++ resolved
@@ -83,10 +83,6 @@
 # Windows - Compile only
 ########################################################################################
 - job:
-<<<<<<< HEAD
-  displayName: 'Windows | Compile + Build Docs + Package'
-  #condition: eq(variables['Build.Reason'], 'Schedule')
-=======
   displayName: 'Windows | Compile only'
   condition: ne(variables['Build.Reason'], 'Schedule')
   timeoutInMinutes: 120
@@ -106,8 +102,7 @@
 ########################################################################################
 - job:
   displayName: 'Windows | Build Docs + Package'
-  condition: eq(variables['Build.Reason'], 'Schedule')
->>>>>>> 10e934cf
+  #condition: eq(variables['Build.Reason'], 'Schedule')
   timeoutInMinutes: 120
 
   pool:
@@ -125,7 +120,7 @@
 ########################################################################################
 - job:
   displayName: 'Windows | Test'
-  condition: eq(variables['Build.Reason'], 'Schedule')
+  #condition: eq(variables['Build.Reason'], 'Schedule')
   timeoutInMinutes: 360
 
   pool:
