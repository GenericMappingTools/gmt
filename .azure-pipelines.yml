# Configuration for Azure Pipelines
########################################################################################

# Only build the master, 6.x and 5.4 branches, tags, and PRs (on by default)
# to avoid building random branches in the repository until a PR is opened.
trigger:
  branches:
    include:
    - master
    - 6.?
    - 5.4
    - refs/tags/*

# Global variables
variables:
  # disable auto-display of GMT plots
  GMT_END_SHOW: off

jobs:

- job:
  displayName: 'Code Checker'

  steps:
  - bash: |
      set -x -e
      cd src
      bash gmt_make_PSL_strings.sh
<<<<<<< HEAD
      bash gmt_make_pattern_include.sh
=======
      bash gmt_make_module_src.sh core
      bash gmt_make_module_src.sh supplements
>>>>>>> fd62f17b
      bash gmt_make_enum_dicts.sh
      # check if any files are changed
      if [ $(git ls-files -m) ]; then
        git diff HEAD
        exit 1
      fi
    displayName: Check if any C codes and headers need to be manually updated

# Lint Checker
- job:
  displayName: 'Lint Checker'
  timeoutInMinutes: 360
  condition: eq(variables['Build.Reason'], 'Schedule')

  pool:
    vmImage: 'ubuntu-18.04'

  steps:
  - bash: |
      set -x -e
      sudo snap install cppcheck
      cppcheck --version
    displayName: Install cppcheck

  - bash: bash admin/run_cppcheck.sh src
    displayName: Run cppcheck

# Linux - Compile only
########################################################################################
- job:
  displayName: 'Linux | Compile only'
  condition: ne(variables['Build.Reason'], 'Schedule')

  pool:
    vmImage: 'ubuntu-18.04'

  variables:
    BUILD_DOCS: false
    DEPLOY_DOCS: false
    PACKAGE: false
    TEST: false

  steps:
  - template: ci/azure-pipelines-linux.yml

# Linux - Build docs + Deploy docs + Package
########################################################################################
- job:
  displayName: 'Linux | Build docs + Deploy docs + Package'
  condition: eq(variables['Build.Reason'], 'Schedule')

  pool:
    vmImage: 'ubuntu-18.04'

  variables:
    BUILD_DOCS: true
    DEPLOY_DOCS: true
    PACKAGE: true
    TEST: false

  steps:
  - template: ci/azure-pipelines-linux.yml

# Linux - Test
########################################################################################
- job:
  displayName: 'Linux | Test'
  condition: eq(variables['Build.Reason'], 'Schedule')

  pool:
    vmImage: 'ubuntu-18.04'

  variables:
    BUILD_DOCS: false
    DEPLOY_DOCS: false
    PACKAGE: false
    TEST: true

  steps:
  - template: ci/azure-pipelines-linux.yml

# Mac - Compile only
########################################################################################
- job:
  displayName: 'Mac | Compile only'
  condition: ne(variables['Build.Reason'], 'Schedule')

  pool:
    vmImage: 'macOS-10.14'

  variables:
    BUILD_DOCS: false
    DEPLOY_DOCS: false
    PACKAGE: false
    TEST: false

  steps:
  - template: ci/azure-pipelines-mac.yml

# Mac - Build docs + Package
########################################################################################
- job:
  displayName: 'Mac | Build docs + Package'
  condition: eq(variables['Build.Reason'], 'Schedule')

  pool:
    vmImage: 'macOS-10.14'

  variables:
    BUILD_DOCS: true
    DEPLOY_DOCS: false
    PACKAGE: true
    TEST: false

  steps:
  - template: ci/azure-pipelines-mac.yml

# Mac - Test
########################################################################################
- job:
  displayName: 'Mac | Test'
  condition: eq(variables['Build.Reason'], 'Schedule')

  pool:
    vmImage: 'macOS-10.14'

  variables:
    BUILD_DOCS: false
    DEPLOY_DOCS: false
    PACKAGE: false
    TEST: true

  steps:
  - template: ci/azure-pipelines-mac.yml

# Windows - Compile only
########################################################################################
- job:
  displayName: 'Windows | Compile only'
  condition: ne(variables['Build.Reason'], 'Schedule')
  timeoutInMinutes: 120

  pool:
    vmImage: 'windows-2019'

  variables:
    BUILD_DOCS: false
    DEPLOY_DOCS: false
    PACKAGE: false
    TEST: false

  steps:
  - template: ci/azure-pipelines-windows.yml

# Windows - Build Docs + Package
########################################################################################
- job:
  displayName: 'Windows | Build Docs + Package'
  condition: eq(variables['Build.Reason'], 'Schedule')
  timeoutInMinutes: 120

  pool:
    vmImage: 'windows-2019'

  variables:
    BUILD_DOCS: true
    DEPLOY_DOCS: false
    PACKAGE: true
    TEST: false

  steps:
  - template: ci/azure-pipelines-windows.yml

# Windows - Test
########################################################################################
- job:
  displayName: 'Windows | Test'
  condition: eq(variables['Build.Reason'], 'Schedule')
  timeoutInMinutes: 180

  pool:
    vmImage: 'windows-2019'

  variables:
    BUILD_DOCS: false
    DEPLOY_DOCS: false
    PACKAGE: false
    TEST: true

  steps:
  - template: ci/azure-pipelines-windows.yml<|MERGE_RESOLUTION|>--- conflicted
+++ resolved
@@ -26,12 +26,6 @@
       set -x -e
       cd src
       bash gmt_make_PSL_strings.sh
-<<<<<<< HEAD
-      bash gmt_make_pattern_include.sh
-=======
-      bash gmt_make_module_src.sh core
-      bash gmt_make_module_src.sh supplements
->>>>>>> fd62f17b
       bash gmt_make_enum_dicts.sh
       # check if any files are changed
       if [ $(git ls-files -m) ]; then
