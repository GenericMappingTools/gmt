# Configuration for Azure Pipelines
########################################################################################

# Only build the master branch, tags, and PRs (on by default) to avoid building random
# branches in the repository until a PR is opened.
trigger:
  branches:
    include:
    - master
    - 6.0
    - 5.4
    - refs/tags/*

# Scheduled build
schedules:
- cron: "0 0 * * *"
  displayName: Scheduled daily build
  branches:
    include:
    - master
    - 6.0
  always: true
- cron: "0 0 1 * *"
  displayName: Scheduled monthly build
  branches:
    include:
    - 5.4
  always: true

jobs:

# Mac - Compile only
########################################################################################
- job:
  displayName: 'Mac | Compile only'
  condition: ne(variables['Build.Reason'], 'Schedule')

  pool:
    vmImage: 'macOS-10.14'

  variables:
    BUILD_DOCS: false
    PACKAGE: false
    TEST: false

  steps:
  - template: ci/azure-pipelines-mac.yml

# Mac - Build docs + Package
########################################################################################
- job:
  displayName: 'Mac | Build docs + Package'
  #condition: eq(variables['Build.Reason'], 'Schedule')

  pool:
    vmImage: 'macOS-10.14'

  variables:
    BUILD_DOCS: true
    PACKAGE: true
    TEST: false

  steps:
  - template: ci/azure-pipelines-mac.yml

# Mac - Test
########################################################################################
- job:
  displayName: 'Mac | Test'
  #condition: eq(variables['Build.Reason'], 'Schedule')

  pool:
    vmImage: 'macOS-10.14'

  variables:
    BUILD_DOCS: false
    PACKAGE: false
    TEST: true

  steps:
  - template: ci/azure-pipelines-mac.yml

# Windows - Compile only
########################################################################################
- job:
<<<<<<< HEAD
  displayName: 'Windows | Compile + Build Docs + Package'
  #condition: eq(variables['Build.Reason'], 'Schedule')
=======
  displayName: 'Windows | Compile only'
  condition: ne(variables['Build.Reason'], 'Schedule')
  timeoutInMinutes: 120

  pool:
    vmImage: 'vs2017-win2016'

  variables:
    BUILD_DOCS: false
    PACKAGE: false
    TEST: false

  steps:
  - template: ci/azure-pipelines-windows.yml

# Windows - Build Docs + Package
########################################################################################
- job:
  displayName: 'Windows | Build Docs + Package'
  condition: eq(variables['Build.Reason'], 'Schedule')
>>>>>>> eb12eba5
  timeoutInMinutes: 120

  pool:
    vmImage: 'vs2017-win2016'

  variables:
    BUILD_DOCS: true
    PACKAGE: true
    TEST: false

  steps:
  - template: ci/azure-pipelines-windows.yml

# Windows - Test
########################################################################################
- job:
  displayName: 'Windows | Test'
  condition: eq(variables['Build.Reason'], 'Schedule')
  timeoutInMinutes: 360

  pool:
    vmImage: 'vs2017-win2016'

  variables:
    BUILD_DOCS: false
    PACKAGE: false
    TEST: true

  steps:
  - template: ci/azure-pipelines-windows.yml<|MERGE_RESOLUTION|>--- conflicted
+++ resolved
@@ -83,10 +83,6 @@
 # Windows - Compile only
 ########################################################################################
 - job:
-<<<<<<< HEAD
-  displayName: 'Windows | Compile + Build Docs + Package'
-  #condition: eq(variables['Build.Reason'], 'Schedule')
-=======
   displayName: 'Windows | Compile only'
   condition: ne(variables['Build.Reason'], 'Schedule')
   timeoutInMinutes: 120
@@ -107,7 +103,6 @@
 - job:
   displayName: 'Windows | Build Docs + Package'
   condition: eq(variables['Build.Reason'], 'Schedule')
->>>>>>> eb12eba5
   timeoutInMinutes: 120
 
   pool:
