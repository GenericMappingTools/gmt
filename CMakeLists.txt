--- conflicted
+++ resolved
@@ -183,19 +183,16 @@
 # Configure header file to pass some of the CMake settings to the source code
 configure_file (src/config.h.in src/config.h)
 
-<<<<<<< HEAD
 if (DCW_PATH)
 	set (GMT_CONFIG_DCW_MESSAGE "${DCW_PATH} (${DCW_VERSION})")
 else (DCW_PATH)
 	set (GMT_CONFIG_DCW_MESSAGE "${DCW_PATH} (GMT will download on demand)")
 endif (DCW_PATH)
-=======
 if (GSHHG_PATH)
 	set (GMT_CONFIG_GSHHG_MESSAGE "${GSHHG_PATH} (${GSHHG_VERSION})")
 else (GSHHG_PATH)
 	set (GMT_CONFIG_GSHHG_MESSAGE "${GSHHG_PATH} (GMT will download on demand)")
 endif (GSHHG_PATH)
->>>>>>> 868b19f9
 
 # Configuration done
 message(
@@ -203,13 +200,8 @@
 	"*  GMT Version:               : ${GMT_PACKAGE_VERSION_WITH_GIT_REVISION}\n"
 	"*\n"
 	"*  Options:\n"
-<<<<<<< HEAD
-	"*  Found GSHHG database       : ${GSHHG_PATH} (${GSHHG_VERSION})\n"
+	"*  Found GSHHG database       : ${GMT_CONFIG_GSHHG_MESSAGE}\n"
 	"*  Found DCW-GMT database     : ${GMT_CONFIG_DCW_MESSAGE}\n"
-=======
-	"*  Found GSHHG database       : ${GMT_CONFIG_GSHHG_MESSAGE}\n"
-	"*  Found DCW-GMT database     : ${DCW_PATH} (${DCW_VERSION})\n"
->>>>>>> 868b19f9
 	"*  Found GMT data server      : ${GMT_DATA_SERVER}\n"
 	"*  NetCDF library             : ${NETCDF_LIBRARY}\n"
 	"*  NetCDF include dir         : ${NETCDF_INCLUDE_DIR}\n"
