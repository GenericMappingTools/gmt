--- conflicted
+++ resolved
@@ -16,11 +16,7 @@
 gmt psxy station.list -J -R -St0.4c -Gblack -i1,2 -K -O >> $ps
 
 # right
-<<<<<<< HEAD
-gmt pssac $SACFILEs -J -R -BWSen -B$Bx -B$By -M0.5i -S2032c -Q -G+gblue -K -O -X13c >> $ps
-=======
 gmt pssac station.list -J -R -BWSen -B$Bx -B$By -M0.5i -S2032c -Q -G+gblue -K -O -X13c >> $ps
->>>>>>> d8f5d364
 gmt psxy station.list -J -R -St0.4c -Gblack -i1,2 -K -O >> $ps
 
 gmt psxy -J -R -T -O >> $ps