outs:
<<<<<<< HEAD
- md5: 51618f649106cef265f348a303ef375d.dir
  size: 1106463
  nfiles: 26
=======
- md5: ba9d421159ad3008be4ce6374e2f7e2c.dir
  size: 1147627
  nfiles: 27
>>>>>>> 88853605
  path: psxyz<|MERGE_RESOLUTION|>--- conflicted
+++ resolved
@@ -1,11 +1,5 @@
 outs:
-<<<<<<< HEAD
-- md5: 51618f649106cef265f348a303ef375d.dir
-  size: 1106463
-  nfiles: 26
-=======
 - md5: ba9d421159ad3008be4ce6374e2f7e2c.dir
   size: 1147627
   nfiles: 27
->>>>>>> 88853605
   path: psxyz